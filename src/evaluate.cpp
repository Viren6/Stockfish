/*
  Stockfish, a UCI chess playing engine derived from Glaurung 2.1
  Copyright (C) 2004-2024 The Stockfish developers (see AUTHORS file)

  Stockfish is free software: you can redistribute it and/or modify
  it under the terms of the GNU General Public License as published by
  the Free Software Foundation, either version 3 of the License, or
  (at your option) any later version.

  Stockfish is distributed in the hope that it will be useful,
  but WITHOUT ANY WARRANTY; without even the implied warranty of
  MERCHANTABILITY or FITNESS FOR A PARTICULAR PURPOSE.  See the
  GNU General Public License for more details.

  You should have received a copy of the GNU General Public License
  along with this program.  If not, see <http://www.gnu.org/licenses/>.
*/

#include "evaluate.h"

#include <algorithm>
#include <cassert>
#include <cmath>
#include <cstdlib>
#include <fstream>
#include <iomanip>
#include <iostream>
#include <optional>
#include <sstream>
#include <unordered_map>
#include <vector>

#include "incbin/incbin.h"
#include "misc.h"
#include "nnue/evaluate_nnue.h"
#include "nnue/nnue_architecture.h"
#include "position.h"
#include "types.h"
#include "uci.h"
#include "ucioption.h"

// Macro to embed the default efficiently updatable neural network (NNUE) file
// data in the engine binary (using incbin.h, by Dale Weiler).
// This macro invocation will declare the following three variables
//     const unsigned char        gEmbeddedNNUEData[];  // a pointer to the embedded data
//     const unsigned char *const gEmbeddedNNUEEnd;     // a marker to the end
//     const unsigned int         gEmbeddedNNUESize;    // the size of the embedded file
// Note that this does not work in Microsoft Visual Studio.
#if !defined(_MSC_VER) && !defined(NNUE_EMBEDDING_OFF)
INCBIN(EmbeddedNNUEBig, EvalFileDefaultNameBig);
INCBIN(EmbeddedNNUESmall, EvalFileDefaultNameSmall);
#else
const unsigned char        gEmbeddedNNUEBigData[1]   = {0x0};
const unsigned char* const gEmbeddedNNUEBigEnd       = &gEmbeddedNNUEBigData[1];
const unsigned int         gEmbeddedNNUEBigSize      = 1;
const unsigned char        gEmbeddedNNUESmallData[1] = {0x0};
const unsigned char* const gEmbeddedNNUESmallEnd     = &gEmbeddedNNUESmallData[1];
const unsigned int         gEmbeddedNNUESmallSize    = 1;
#endif


namespace Stockfish {

namespace Eval {


// Tries to load a NNUE network at startup time, or when the engine
// receives a UCI command "setoption name EvalFile value nn-[a-z0-9]{12}.nnue"
// The name of the NNUE network is always retrieved from the EvalFile option.
// We search the given network in three locations: internally (the default
// network may be embedded in the binary), in the active working directory and
// in the engine directory. Distro packagers may define the DEFAULT_NNUE_DIRECTORY
// variable to have the engine search in a special directory in their distro.
NNUE::EvalFiles NNUE::load_networks(const std::string& rootDirectory,
                                    const OptionsMap&  options,
                                    NNUE::EvalFiles    evalFiles) {

    for (auto& [netSize, evalFile] : evalFiles)
    {
        // Replace with
        // options[evalFile.optionName]
        // once fishtest supports the uci option EvalFileSmall
        std::string user_eval_file =
          netSize == Small ? evalFile.defaultName : options[evalFile.optionName];

        if (user_eval_file.empty())
            user_eval_file = evalFile.defaultName;

#if defined(DEFAULT_NNUE_DIRECTORY)
        std::vector<std::string> dirs = {"<internal>", "", rootDirectory,
                                         stringify(DEFAULT_NNUE_DIRECTORY)};
#else
        std::vector<std::string> dirs = {"<internal>", "", rootDirectory};
#endif

        for (const std::string& directory : dirs)
        {
            if (evalFile.current != user_eval_file)
            {
                if (directory != "<internal>")
                {
                    std::ifstream stream(directory + user_eval_file, std::ios::binary);
                    auto          description = NNUE::load_eval(stream, netSize);

                    if (description.has_value())
                    {
                        evalFile.current        = user_eval_file;
                        evalFile.netDescription = description.value();
                    }
                }

                if (directory == "<internal>" && user_eval_file == evalFile.defaultName)
                {
                    // C++ way to prepare a buffer for a memory stream
                    class MemoryBuffer: public std::basic_streambuf<char> {
                       public:
                        MemoryBuffer(char* p, size_t n) {
                            setg(p, p, p + n);
                            setp(p, p + n);
                        }
                    };

                    MemoryBuffer buffer(
                      const_cast<char*>(reinterpret_cast<const char*>(
                        netSize == Small ? gEmbeddedNNUESmallData : gEmbeddedNNUEBigData)),
                      size_t(netSize == Small ? gEmbeddedNNUESmallSize : gEmbeddedNNUEBigSize));
                    (void) gEmbeddedNNUEBigEnd;  // Silence warning on unused variable
                    (void) gEmbeddedNNUESmallEnd;

                    std::istream stream(&buffer);
                    auto         description = NNUE::load_eval(stream, netSize);

                    if (description.has_value())
                    {
                        evalFile.current        = user_eval_file;
                        evalFile.netDescription = description.value();
                    }
                }
            }
        }
    }

    return evalFiles;
}

// Verifies that the last net used was loaded successfully
void NNUE::verify(const OptionsMap&                                        options,
                  const std::unordered_map<Eval::NNUE::NetSize, EvalFile>& evalFiles) {

    for (const auto& [netSize, evalFile] : evalFiles)
    {
        // Replace with
        // options[evalFile.optionName]
        // once fishtest supports the uci option EvalFileSmall
        std::string user_eval_file =
          netSize == Small ? evalFile.defaultName : options[evalFile.optionName];
        if (user_eval_file.empty())
            user_eval_file = evalFile.defaultName;

        if (evalFile.current != user_eval_file)
        {
            std::string msg1 =
              "Network evaluation parameters compatible with the engine must be available.";
            std::string msg2 =
              "The network file " + user_eval_file + " was not loaded successfully.";
            std::string msg3 = "The UCI option EvalFile might need to specify the full path, "
                               "including the directory name, to the network file.";
            std::string msg4 = "The default net can be downloaded from: "
                               "https://tests.stockfishchess.org/api/nn/"
                             + evalFile.defaultName;
            std::string msg5 = "The engine will be terminated now.";

            sync_cout << "info string ERROR: " << msg1 << sync_endl;
            sync_cout << "info string ERROR: " << msg2 << sync_endl;
            sync_cout << "info string ERROR: " << msg3 << sync_endl;
            sync_cout << "info string ERROR: " << msg4 << sync_endl;
            sync_cout << "info string ERROR: " << msg5 << sync_endl;

            exit(EXIT_FAILURE);
        }

        sync_cout << "info string NNUE evaluation using " << user_eval_file << sync_endl;
    }
}
}

// Returns a static, purely materialistic evaluation of the position from
// the point of view of the given color. It can be divided by PawnValue to get
// an approximation of the material advantage on the board in terms of pawns.
int Eval::simple_eval(const Position& pos, Color c) {
    return PawnValue * (pos.count<PAWN>(c) - pos.count<PAWN>(~c))
         + (pos.non_pawn_material(c) - pos.non_pawn_material(~c));
}


// Evaluate is the evaluator for the outer world. It returns a static evaluation
// of the position from the point of view of the side to move.
Value Eval::evaluate(const Position& pos, int optimism) {

    assert(!pos.checkers());

<<<<<<< HEAD
    int  simpleEval = simple_eval(pos, pos.side_to_move());
    bool smallNet   = std::abs(simpleEval) > 1050;
=======
    int   v;
    Color stm        = pos.side_to_move();
    int   shuffling  = pos.rule50_count();
    int   simpleEval = simple_eval(pos, stm);

    bool lazy = std::abs(simpleEval) > 2556;
    if (lazy)
        v = simpleEval;
    else
    {
        bool smallNet = std::abs(simpleEval) > 1065;
>>>>>>> 16099332

    int nnueComplexity;

    Value nnue = smallNet ? NNUE::evaluate<NNUE::Small>(pos, true, &nnueComplexity)
                          : NNUE::evaluate<NNUE::Big>(pos, true, &nnueComplexity);

    // Blend optimism and eval with nnue complexity and material imbalance
    optimism += optimism * (nnueComplexity + std::abs(simpleEval - nnue)) / 512;
    nnue -= nnue * (nnueComplexity + std::abs(simpleEval - nnue)) / 32768;

<<<<<<< HEAD
    int npm = pos.non_pawn_material() / 64;
    int v   = (nnue * (915 + npm + 9 * pos.count<PAWN>()) + optimism * (154 + npm)) / 1024;

    // Damp down the evaluation linearly when shuffling
    int shuffling = pos.rule50_count();
    v             = v * (200 - shuffling) / 214;
=======
        int npm = pos.non_pawn_material() / 64;
        v       = (nnue * (936 + npm + 9 * pos.count<PAWN>()) + optimism * (153 + npm)) / 1024;
    }

    // Damp down the evaluation linearly when shuffling
    v = v * (200 - shuffling) / 224;
>>>>>>> 16099332

    // Guarantee evaluation does not hit the tablebase range
    v = std::clamp(v, VALUE_TB_LOSS_IN_MAX_PLY + 1, VALUE_TB_WIN_IN_MAX_PLY - 1);

    return v;
}

// Like evaluate(), but instead of returning a value, it returns
// a string (suitable for outputting to stdout) that contains the detailed
// descriptions and values of each evaluation term. Useful for debugging.
// Trace scores are from white's point of view
std::string Eval::trace(Position& pos) {

    if (pos.checkers())
        return "Final evaluation: none (in check)";

    std::stringstream ss;
    ss << std::showpoint << std::noshowpos << std::fixed << std::setprecision(2);
    ss << '\n' << NNUE::trace(pos) << '\n';

    ss << std::showpoint << std::showpos << std::fixed << std::setprecision(2) << std::setw(15);

    Value v;
    v = NNUE::evaluate<NNUE::Big>(pos, false);
    v = pos.side_to_move() == WHITE ? v : -v;
    ss << "NNUE evaluation        " << 0.01 * UCI::to_cp(v) << " (white side)\n";

    v = evaluate(pos, VALUE_ZERO);
    v = pos.side_to_move() == WHITE ? v : -v;
    ss << "Final evaluation       " << 0.01 * UCI::to_cp(v) << " (white side)";
    ss << " [with scaled NNUE, ...]";
    ss << "\n";

    return ss.str();
}

}  // namespace Stockfish<|MERGE_RESOLUTION|>--- conflicted
+++ resolved
@@ -199,22 +199,9 @@
 
     assert(!pos.checkers());
 
-<<<<<<< HEAD
     int  simpleEval = simple_eval(pos, pos.side_to_move());
     bool smallNet   = std::abs(simpleEval) > 1050;
-=======
-    int   v;
-    Color stm        = pos.side_to_move();
-    int   shuffling  = pos.rule50_count();
-    int   simpleEval = simple_eval(pos, stm);
-
-    bool lazy = std::abs(simpleEval) > 2556;
-    if (lazy)
-        v = simpleEval;
-    else
-    {
-        bool smallNet = std::abs(simpleEval) > 1065;
->>>>>>> 16099332
+    int shuffling = pos.rule_50_count();
 
     int nnueComplexity;
 
@@ -225,21 +212,15 @@
     optimism += optimism * (nnueComplexity + std::abs(simpleEval - nnue)) / 512;
     nnue -= nnue * (nnueComplexity + std::abs(simpleEval - nnue)) / 32768;
 
-<<<<<<< HEAD
+    // Blend optimism and eval with nnue complexity and material imbalance
+    optimism += optimism * (nnueComplexity + std::abs(simpleEval - nnue)) / 512;
+    nnue -= nnue * (nnueComplexity + std::abs(simpleEval - nnue)) / 32768;
+
     int npm = pos.non_pawn_material() / 64;
-    int v   = (nnue * (915 + npm + 9 * pos.count<PAWN>()) + optimism * (154 + npm)) / 1024;
-
-    // Damp down the evaluation linearly when shuffling
-    int shuffling = pos.rule50_count();
-    v             = v * (200 - shuffling) / 214;
-=======
-        int npm = pos.non_pawn_material() / 64;
-        v       = (nnue * (936 + npm + 9 * pos.count<PAWN>()) + optimism * (153 + npm)) / 1024;
-    }
+    v       = (nnue * (936 + npm + 9 * pos.count<PAWN>()) + optimism * (153 + npm)) / 1024;
 
     // Damp down the evaluation linearly when shuffling
     v = v * (200 - shuffling) / 224;
->>>>>>> 16099332
 
     // Guarantee evaluation does not hit the tablebase range
     v = std::clamp(v, VALUE_TB_LOSS_IN_MAX_PLY + 1, VALUE_TB_WIN_IN_MAX_PLY - 1);
