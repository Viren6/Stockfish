--- conflicted
+++ resolved
@@ -35,11 +35,7 @@
 // for the build process (profile-build and fishtest) to work. Do not change the
 // name of the macro or the location where this macro is defined, as it is used
 // in the Makefile/Fishtest.
-<<<<<<< HEAD
-#define EvalFileDefaultNameBig "nn-8747f5ce199f.nnue"
-=======
 #define EvalFileDefaultNameBig "nn-ae6a388e4a1a.nnue"
->>>>>>> 0716b845
 #define EvalFileDefaultNameSmall "nn-baff1ede1f90.nnue"
 
 namespace NNUE {
