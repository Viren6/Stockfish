--- conflicted
+++ resolved
@@ -1057,15 +1057,10 @@
                     extension = 1 + (value < singularBeta - doubleMargin)
                               + (value < singularBeta - tripleMargin);
 
-<<<<<<< HEAD
                     if ((value < singularBeta - tripleMargin - 50) && (type_of(movedPiece) == PAWN) && (improving))
                         extension = 4;
 
-
-                    depth += ((!PvNode) && (depth < 14));
-=======
                     depth += ((!PvNode) && (depth < 15));
->>>>>>> 99f1bacf
                 }
 
                 // Multi-cut pruning
