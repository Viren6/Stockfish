--- conflicted
+++ resolved
@@ -1064,7 +1064,6 @@
                             }
                         }
                     }
-<<<<<<< HEAD
 
                    /* std::vector<int> values(ext, ext + 3);
                     for (int i = 0; i < 3; i++)
@@ -1072,10 +1071,6 @@
                         dbg_stdev_of(values[i], i);
                     }
                     dbg_hit_on(true, extension);*/
-=======
-                    if (PvNode && !ttCapture && ss->multipleExtensions <= 5 && value < singularBeta - 50)
-                        extension = 2;
->>>>>>> 0f01a516
                 }
 
                 // Multi-cut pruning
