/*
  Stockfish, a UCI chess playing engine derived from Glaurung 2.1
  Copyright (C) 2004-2024 The Stockfish developers (see AUTHORS file)

  Stockfish is free software: you can redistribute it and/or modify
  it under the terms of the GNU General Public License as published by
  the Free Software Foundation, either version 3 of the License, or
  (at your option) any later version.

  Stockfish is distributed in the hope that it will be useful,
  but WITHOUT ANY WARRANTY; without even the implied warranty of
  MERCHANTABILITY or FITNESS FOR A PARTICULAR PURPOSE.  See the
  GNU General Public License for more details.

  You should have received a copy of the GNU General Public License
  along with this program.  If not, see <http://www.gnu.org/licenses/>.
*/

#include "search.h"

#include <algorithm>
#include <array>
#include <atomic>
#include <cassert>
#include <cmath>
#include <cstdint>
#include <cstdlib>
#include <initializer_list>
#include <string>
#include <utility>

#include "evaluate.h"
#include "misc.h"
#include "movegen.h"
#include "movepick.h"
#include "nnue/network.h"
#include "nnue/nnue_accumulator.h"
#include "nnue/nnue_common.h"
#include "nnue/nnue_misc.h"
#include "position.h"
#include "syzygy/tbprobe.h"
#include "thread.h"
#include "timeman.h"
#include "tt.h"
#include "types.h"
#include "uci.h"
#include "ucioption.h"

namespace Stockfish {

namespace TB = Tablebases;

using Eval::evaluate;
using namespace Search;

namespace {

static constexpr double EvalLevel[10] = {0.981, 0.956, 0.895, 0.949, 0.913,
                                         0.942, 0.933, 0.890, 0.984, 0.941};

// Futility margin
Value futility_margin(Depth d, bool noTtCutNode, bool improving, bool oppWorsening) {
    Value futilityMult       = 129 - 43 * noTtCutNode;
    Value improvingDeduction = 56 * improving * futilityMult / 32;
    Value worseningDeduction = 336 * oppWorsening * futilityMult / 1024;

    return futilityMult * d - improvingDeduction - worseningDeduction;
}

constexpr int futility_move_count(bool improving, Depth depth) {
    return improving ? (3 + depth * depth) : (3 + depth * depth) / 2;
}

// Add correctionHistory value to raw staticEval and guarantee evaluation does not hit the tablebase range
Value to_corrected_static_eval(Value v, const Worker& w, const Position& pos) {
    auto cv = w.correctionHistory[pos.side_to_move()][pawn_structure_index<Correction>(pos)];
    v += cv * std::abs(cv) / 5435;
    return std::clamp(v, VALUE_TB_LOSS_IN_MAX_PLY + 1, VALUE_TB_WIN_IN_MAX_PLY - 1);
}

// History and stats update bonus, based on depth
int stat_bonus(Depth d) { return std::clamp(205 * d - 283, 18, 1544); }

// History and stats update malus, based on depth
int stat_malus(Depth d) { return (d < 4 ? 767 * d - 275 : 1911); }

// Add a small random component to draw evaluations to avoid 3-fold blindness
Value value_draw(size_t nodes) { return VALUE_DRAW - 1 + Value(nodes & 0x2); }

// Skill structure is used to implement strength limit. If we have a UCI_Elo,
// we convert it to an appropriate skill level, anchored to the Stash engine.
// This method is based on a fit of the Elo results for games played between
// Stockfish at various skill levels and various versions of the Stash engine.
// Skill 0 .. 19 now covers CCRL Blitz Elo from 1320 to 3190, approximately
// Reference: https://github.com/vondele/Stockfish/commit/a08b8d4e9711c2
struct Skill {
    Skill(int skill_level, int uci_elo) {
        if (uci_elo)
        {
            double e = double(uci_elo - 1320) / (3190 - 1320);
            level = std::clamp((((37.2473 * e - 40.8525) * e + 22.2943) * e - 0.311438), 0.0, 19.0);
        }
        else
            level = double(skill_level);
    }
    bool enabled() const { return level < 20.0; }
    bool time_to_pick(Depth depth) const { return depth == 1 + int(level); }
    Move pick_best(const RootMoves&, size_t multiPV);

    double level;
    Move   best = Move::none();
};

Value value_to_tt(Value v, int ply);
Value value_from_tt(Value v, int ply, int r50c);
void  update_pv(Move* pv, Move move, const Move* childPv);
void  update_continuation_histories(Stack* ss, Piece pc, Square to, int bonus);
void  update_refutations(const Position& pos, Stack* ss, Search::Worker& workerThread, Move move);
void  update_quiet_histories(
   const Position& pos, Stack* ss, Search::Worker& workerThread, Move move, int bonus);
void update_quiet_stats(
  const Position& pos, Stack* ss, Search::Worker& workerThread, Move move, int bonus);
void update_all_stats(const Position& pos,
                      Stack*          ss,
                      Search::Worker& workerThread,
                      Move            bestMove,
                      Value           bestValue,
                      Value           beta,
                      Square          prevSq,
                      Move*           quietsSearched,
                      int             quietCount,
                      Move*           capturesSearched,
                      int             captureCount,
                      Depth           depth);

}  // namespace

Search::Worker::Worker(SharedState&                    sharedState,
                       std::unique_ptr<ISearchManager> sm,
                       size_t                          thread_id) :
    // Unpack the SharedState struct into member variables
    thread_idx(thread_id),
    manager(std::move(sm)),
    options(sharedState.options),
    threads(sharedState.threads),
    tt(sharedState.tt),
    networks(sharedState.networks),
    refreshTable(networks) {
    clear();
}

void Search::Worker::start_searching() {

    // Non-main threads go directly to iterative_deepening()
    if (!is_mainthread())
    {
        iterative_deepening();
        return;
    }

    main_manager()->tm.init(limits, rootPos.side_to_move(), rootPos.game_ply(), options,
                            main_manager()->originalPly);
    tt.new_search();

    if (rootMoves.empty())
    {
        rootMoves.emplace_back(Move::none());
        main_manager()->updates.onUpdateNoMoves(
          {0, {rootPos.checkers() ? -VALUE_MATE : VALUE_DRAW, rootPos}});
    }
    else
    {
        threads.start_searching();  // start non-main threads
        iterative_deepening();      // main thread start searching
    }

    // When we reach the maximum depth, we can arrive here without a raise of
    // threads.stop. However, if we are pondering or in an infinite search,
    // the UCI protocol states that we shouldn't print the best move before the
    // GUI sends a "stop" or "ponderhit" command. We therefore simply wait here
    // until the GUI sends one of those commands.
    while (!threads.stop && (main_manager()->ponder || limits.infinite))
    {}  // Busy wait for a stop or a ponder reset

    // Stop the threads if not already stopped (also raise the stop if
    // "ponderhit" just reset threads.ponder).
    threads.stop = true;

    // Wait until all threads have finished
    threads.wait_for_search_finished();

    // When playing in 'nodes as time' mode, subtract the searched nodes from
    // the available ones before exiting.
    if (limits.npmsec)
        main_manager()->tm.advance_nodes_time(threads.nodes_searched()
                                              - limits.inc[rootPos.side_to_move()]);

    Worker* bestThread = this;
    Skill   skill =
      Skill(options["Skill Level"], options["UCI_LimitStrength"] ? int(options["UCI_Elo"]) : 0);

    if (int(options["MultiPV"]) == 1 && !limits.depth && !limits.mate && !skill.enabled()
        && rootMoves[0].pv[0] != Move::none())
        bestThread = threads.get_best_thread()->worker.get();

    main_manager()->bestPreviousScore        = bestThread->rootMoves[0].score;
    main_manager()->bestPreviousAverageScore = bestThread->rootMoves[0].averageScore;

    // Send again PV info if we have a new best thread
    if (bestThread != this)
        main_manager()->pv(*bestThread, threads, tt, bestThread->completedDepth);

    std::string ponder;

    if (bestThread->rootMoves[0].pv.size() > 1
        || bestThread->rootMoves[0].extract_ponder_from_tt(tt, rootPos))
        ponder = UCIEngine::move(bestThread->rootMoves[0].pv[1], rootPos.is_chess960());

    auto bestmove = UCIEngine::move(bestThread->rootMoves[0].pv[0], rootPos.is_chess960());
    main_manager()->updates.onBestmove(bestmove, ponder);
}

// Main iterative deepening loop. It calls search()
// repeatedly with increasing depth until the allocated thinking time has been
// consumed, the user stops the search, or the maximum search depth is reached.
void Search::Worker::iterative_deepening() {

    SearchManager* mainThread = (is_mainthread() ? main_manager() : nullptr);

    Move pv[MAX_PLY + 1];

    Depth lastBestMoveDepth = 0;
    Value lastBestScore     = -VALUE_INFINITE;
    auto  lastBestPV        = std::vector{Move::none()};

    Value  alpha, beta;
    Value  bestValue     = -VALUE_INFINITE;
    Color  us            = rootPos.side_to_move();
    double timeReduction = 1, totBestMoveChanges = 0;
    int    delta, iterIdx                        = 0;

    // Allocate stack with extra size to allow access from (ss - 7) to (ss + 2):
    // (ss - 7) is needed for update_continuation_histories(ss - 1) which accesses (ss - 6),
    // (ss + 2) is needed for initialization of cutOffCnt and killers.
    Stack  stack[MAX_PLY + 10] = {};
    Stack* ss                  = stack + 7;

    for (int i = 7; i > 0; --i)
    {
        (ss - i)->continuationHistory =
          &this->continuationHistory[0][0][NO_PIECE][0];  // Use as a sentinel
        (ss - i)->staticEval = VALUE_NONE;
    }

    for (int i = 0; i <= MAX_PLY + 2; ++i)
        (ss + i)->ply = i;

    ss->pv = pv;

    if (mainThread)
    {
        if (mainThread->bestPreviousScore == VALUE_INFINITE)
            mainThread->iterValue.fill(VALUE_ZERO);
        else
            mainThread->iterValue.fill(mainThread->bestPreviousScore);
    }

    size_t multiPV = size_t(options["MultiPV"]);
    Skill skill(options["Skill Level"], options["UCI_LimitStrength"] ? int(options["UCI_Elo"]) : 0);

    // When playing with strength handicap enable MultiPV search that we will
    // use behind-the-scenes to retrieve a set of possible moves.
    if (skill.enabled())
        multiPV = std::max(multiPV, size_t(4));

    multiPV = std::min(multiPV, rootMoves.size());

    int searchAgainCounter = 0;

    // Iterative deepening loop until requested to stop or the target depth is reached
    while (++rootDepth < MAX_PLY && !threads.stop
           && !(limits.depth && mainThread && rootDepth > limits.depth))
    {
        // Age out PV variability metric
        if (mainThread)
            totBestMoveChanges /= 2;

        // Save the last iteration's scores before the first PV line is searched and
        // all the move scores except the (new) PV are set to -VALUE_INFINITE.
        for (RootMove& rm : rootMoves)
            rm.previousScore = rm.score;

        size_t pvFirst = 0;
        pvLast         = 0;

        if (!threads.increaseDepth)
            searchAgainCounter++;

        // MultiPV loop. We perform a full root search for each PV line
        for (pvIdx = 0; pvIdx < multiPV && !threads.stop; ++pvIdx)
        {
            if (pvIdx == pvLast)
            {
                pvFirst = pvLast;
                for (pvLast++; pvLast < rootMoves.size(); pvLast++)
                    if (rootMoves[pvLast].tbRank != rootMoves[pvFirst].tbRank)
                        break;
            }

            // Reset UCI info selDepth for each depth and each PV line
            selDepth = 0;

            // Reset aspiration window starting size
            Value avg = rootMoves[pvIdx].averageScore;
            delta     = 9 + avg * avg / 10502;
            alpha     = std::max(avg - delta, -VALUE_INFINITE);
            beta      = std::min(avg + delta, VALUE_INFINITE);

            // Adjust optimism based on root move's averageScore (~4 Elo)
            optimism[us]  = 122 * avg / (std::abs(avg) + 92);
            optimism[~us] = -optimism[us];

            // Start with a small aspiration window and, in the case of a fail
            // high/low, re-search with a bigger window until we don't fail
            // high/low anymore.
            int failedHighCnt = 0;
            while (true)
            {
                // Adjust the effective depth searched, but ensure at least one effective increment
                // for every four searchAgain steps (see issue #2717).
                Depth adjustedDepth =
                  std::max(1, rootDepth - failedHighCnt - 3 * (searchAgainCounter + 1) / 4);
                bestValue = search<Root>(rootPos, ss, alpha, beta, adjustedDepth, false);

                // Bring the best move to the front. It is critical that sorting
                // is done with a stable algorithm because all the values but the
                // first and eventually the new best one is set to -VALUE_INFINITE
                // and we want to keep the same order for all the moves except the
                // new PV that goes to the front. Note that in the case of MultiPV
                // search the already searched PV lines are preserved.
                std::stable_sort(rootMoves.begin() + pvIdx, rootMoves.begin() + pvLast);

                // If search has been stopped, we break immediately. Sorting is
                // safe because RootMoves is still valid, although it refers to
                // the previous iteration.
                if (threads.stop)
                    break;

                // When failing high/low give some update (without cluttering
                // the UI) before a re-search.
                if (mainThread && multiPV == 1 && (bestValue <= alpha || bestValue >= beta)
                    && elapsed_time() > 3000)
                    main_manager()->pv(*this, threads, tt, rootDepth);

                // In case of failing low/high increase aspiration window and
                // re-search, otherwise exit the loop.
                if (bestValue <= alpha)
                {
                    beta  = (alpha + beta) / 2;
                    alpha = std::max(bestValue - delta, -VALUE_INFINITE);

                    failedHighCnt = 0;
                    if (mainThread)
                        mainThread->stopOnPonderhit = false;
                }
                else if (bestValue >= beta)
                {
                    beta = std::min(bestValue + delta, VALUE_INFINITE);
                    ++failedHighCnt;
                }
                else
                    break;

                delta += delta / 3;

                assert(alpha >= -VALUE_INFINITE && beta <= VALUE_INFINITE);
            }

            // Sort the PV lines searched so far and update the GUI
            std::stable_sort(rootMoves.begin() + pvFirst, rootMoves.begin() + pvIdx + 1);

            if (mainThread
                && (threads.stop || pvIdx + 1 == multiPV || elapsed_time() > 3000)
                // A thread that aborted search can have mated-in/TB-loss PV and score
                // that cannot be trusted, i.e. it can be delayed or refuted if we would have
                // had time to fully search other root-moves. Thus we suppress this output and
                // below pick a proven score/PV for this thread (from the previous iteration).
                && !(threads.abortedSearch && rootMoves[0].uciScore <= VALUE_TB_LOSS_IN_MAX_PLY))
                main_manager()->pv(*this, threads, tt, rootDepth);
        }

        if (!threads.stop)
            completedDepth = rootDepth;

        // We make sure not to pick an unproven mated-in score,
        // in case this thread prematurely stopped search (aborted-search).
        if (threads.abortedSearch && rootMoves[0].score != -VALUE_INFINITE
            && rootMoves[0].score <= VALUE_TB_LOSS_IN_MAX_PLY)
        {
            // Bring the last best move to the front for best thread selection.
            Utility::move_to_front(rootMoves, [&lastBestPV = std::as_const(lastBestPV)](
                                                const auto& rm) { return rm == lastBestPV[0]; });
            rootMoves[0].pv    = lastBestPV;
            rootMoves[0].score = rootMoves[0].uciScore = lastBestScore;
        }
        else if (rootMoves[0].pv[0] != lastBestPV[0])
        {
            lastBestPV        = rootMoves[0].pv;
            lastBestScore     = rootMoves[0].score;
            lastBestMoveDepth = rootDepth;
        }

        if (!mainThread)
            continue;

        // Have we found a "mate in x"?
        if (limits.mate && rootMoves[0].score == rootMoves[0].uciScore
            && ((rootMoves[0].score >= VALUE_MATE_IN_MAX_PLY
                 && VALUE_MATE - rootMoves[0].score <= 2 * limits.mate)
                || (rootMoves[0].score != -VALUE_INFINITE
                    && rootMoves[0].score <= VALUE_MATED_IN_MAX_PLY
                    && VALUE_MATE + rootMoves[0].score <= 2 * limits.mate)))
            threads.stop = true;

        // If the skill level is enabled and time is up, pick a sub-optimal best move
        if (skill.enabled() && skill.time_to_pick(rootDepth))
            skill.pick_best(rootMoves, multiPV);

        // Use part of the gained time from a previous stable move for the current move
        for (Thread* th : threads)
        {
            totBestMoveChanges += th->worker->bestMoveChanges;
            th->worker->bestMoveChanges = 0;
        }

        // Do we have time for the next iteration? Can we stop searching now?
        if (limits.use_time_management() && !threads.stop && !mainThread->stopOnPonderhit)
        {
            int nodesEffort = rootMoves[0].effort * 100 / std::max(size_t(1), size_t(nodes));

            double fallingEval = (1067 + 223 * (mainThread->bestPreviousAverageScore - bestValue)
                                  + 97 * (mainThread->iterValue[iterIdx] - bestValue))
                               / 10000.0;
            fallingEval = std::clamp(fallingEval, 0.580, 1.667);

            // If the bestMove is stable over several iterations, reduce time accordingly
            timeReduction    = lastBestMoveDepth + 8 < completedDepth ? 1.495 : 0.687;
            double reduction = (1.48 + mainThread->previousTimeReduction) / (2.17 * timeReduction);
            double bestMoveInstability = 1 + 1.88 * totBestMoveChanges / threads.size();
            int    el                  = std::clamp((bestValue + 750) / 150, 0, 9);
            double recapture           = limits.capSq == rootMoves[0].pv[0].to_sq() ? 0.955 : 1.005;

            double totalTime = mainThread->tm.optimum() * fallingEval * reduction
                             * bestMoveInstability * EvalLevel[el] * recapture;

            // Cap used time in case of a single legal move for a better viewer experience
            if (rootMoves.size() == 1)
                totalTime = std::min(500.0, totalTime);

            auto elapsedTime = elapsed();

            if (completedDepth >= 10 && nodesEffort >= 97 && elapsedTime > totalTime * 0.739
                && !mainThread->ponder)
                threads.stop = true;

            // Stop the search if we have exceeded the totalTime
            if (elapsedTime > totalTime)
            {
                // If we are allowed to ponder do not stop the search now but
                // keep pondering until the GUI sends "ponderhit" or "stop".
                if (mainThread->ponder)
                    mainThread->stopOnPonderhit = true;
                else
                    threads.stop = true;
            }
            else
                threads.increaseDepth = mainThread->ponder || elapsedTime <= totalTime * 0.506;
        }

        mainThread->iterValue[iterIdx] = bestValue;
        iterIdx                        = (iterIdx + 1) & 3;
    }

    if (!mainThread)
        return;

    mainThread->previousTimeReduction = timeReduction;

    // If the skill level is enabled, swap the best PV line with the sub-optimal one
    if (skill.enabled())
        std::swap(rootMoves[0],
                  *std::find(rootMoves.begin(), rootMoves.end(),
                             skill.best ? skill.best : skill.pick_best(rootMoves, multiPV)));
}

void Search::Worker::clear() {
    counterMoves.fill(Move::none());
    mainHistory.fill(0);
    captureHistory.fill(0);
    pawnHistory.fill(-1300);
    correctionHistory.fill(0);

    for (bool inCheck : {false, true})
        for (StatsType c : {NoCaptures, Captures})
            for (auto& to : continuationHistory[inCheck][c])
                for (auto& h : to)
                    h->fill(-60);

    for (size_t i = 1; i < reductions.size(); ++i)
        reductions[i] = int((19.90 + std::log(size_t(options["Threads"])) / 2) * std::log(i));

    refreshTable.clear(networks);
}


// Main search function for both PV and non-PV nodes.
template<NodeType nodeType>
Value Search::Worker::search(
  Position& pos, Stack* ss, Value alpha, Value beta, Depth depth, bool cutNode) {

    constexpr bool PvNode   = nodeType != NonPV;
    constexpr bool rootNode = nodeType == Root;

    // Dive into quiescence search when the depth reaches zero
    if (depth <= 0)
        return qsearch < PvNode ? PV : NonPV > (pos, ss, alpha, beta);

    // Check if we have an upcoming move that draws by repetition, or
    // if the opponent had an alternative move earlier to this position.
    if (!rootNode && alpha < VALUE_DRAW && pos.has_game_cycle(ss->ply))
    {
        alpha = value_draw(this->nodes);
        if (alpha >= beta)
            return alpha;
    }

    assert(-VALUE_INFINITE <= alpha && alpha < beta && beta <= VALUE_INFINITE);
    assert(PvNode || (alpha == beta - 1));
    assert(0 < depth && depth < MAX_PLY);
    assert(!(PvNode && cutNode));

    Move      pv[MAX_PLY + 1], capturesSearched[32], quietsSearched[32];
    StateInfo st;
    ASSERT_ALIGNED(&st, Eval::NNUE::CacheLineSize);

    TTEntry* tte;
    Key      posKey;
    Move     ttMove, move, excludedMove, bestMove;
    Depth    extension, newDepth;
    Value    bestValue, value, ttValue, eval, maxValue, probCutBeta;
    bool     givesCheck, improving, priorCapture, opponentWorsening;
    bool     capture, moveCountPruning, ttCapture;
    Piece    movedPiece;
    int      moveCount, captureCount, quietCount;

    // Step 1. Initialize node
    Worker* thisThread = this;
    ss->inCheck        = pos.checkers();
    priorCapture       = pos.captured_piece();
    Color us           = pos.side_to_move();
    moveCount = captureCount = quietCount = ss->moveCount = 0;
    bestValue                                             = -VALUE_INFINITE;
    maxValue                                              = VALUE_INFINITE;

    // Check for the available remaining time
    if (is_mainthread())
        main_manager()->check_time(*thisThread);

    // Used to send selDepth info to GUI (selDepth counts from 1, ply from 0)
    if (PvNode && thisThread->selDepth < ss->ply + 1)
        thisThread->selDepth = ss->ply + 1;

    if (!rootNode)
    {
        // Step 2. Check for aborted search and immediate draw
        if (threads.stop.load(std::memory_order_relaxed) || pos.is_draw(ss->ply)
            || ss->ply >= MAX_PLY)
            return (ss->ply >= MAX_PLY && !ss->inCheck)
                   ? evaluate(networks, pos, refreshTable, thisThread->optimism[us])
                   : value_draw(thisThread->nodes);

        // Step 3. Mate distance pruning. Even if we mate at the next move our score
        // would be at best mate_in(ss->ply + 1), but if alpha is already bigger because
        // a shorter mate was found upward in the tree then there is no need to search
        // because we will never beat the current alpha. Same logic but with reversed
        // signs apply also in the opposite condition of being mated instead of giving
        // mate. In this case, return a fail-high score.
        alpha = std::max(mated_in(ss->ply), alpha);
        beta  = std::min(mate_in(ss->ply + 1), beta);
        if (alpha >= beta)
            return alpha;
    }
    else
        thisThread->rootDelta = beta - alpha;

    assert(0 <= ss->ply && ss->ply < MAX_PLY);

    bestMove             = Move::none();
    (ss + 2)->killers[0] = (ss + 2)->killers[1] = Move::none();
    (ss + 2)->cutoffCnt                         = 0;
    Square prevSq = ((ss - 1)->currentMove).is_ok() ? ((ss - 1)->currentMove).to_sq() : SQ_NONE;
    ss->statScore = 0;

    // Step 4. Transposition table lookup.
    excludedMove = ss->excludedMove;
    posKey       = pos.key();
    tte          = tt.probe(posKey, ss->ttHit);
    ttValue   = ss->ttHit ? value_from_tt(tte->value(), ss->ply, pos.rule50_count()) : VALUE_NONE;
    ttMove    = rootNode  ? thisThread->rootMoves[thisThread->pvIdx].pv[0]
              : ss->ttHit ? tte->move()
                          : Move::none();
    ttCapture = ttMove && pos.capture_stage(ttMove);

    // At this point, if excluded, skip straight to step 6, static eval. However,
    // to save indentation, we list the condition in all code between here and there.
    if (!excludedMove)
        ss->ttPv = PvNode || (ss->ttHit && tte->is_pv());

    // At non-PV nodes we check for an early TT cutoff
    if (!PvNode && !excludedMove && tte->depth() > depth
        && ttValue != VALUE_NONE  // Possible in case of TT access race or if !ttHit
        && (tte->bound() & (ttValue >= beta ? BOUND_LOWER : BOUND_UPPER)))
    {
        // If ttMove is quiet, update move sorting heuristics on TT hit (~2 Elo)
        if (ttMove && ttValue >= beta)
        {
            // Bonus for a quiet ttMove that fails high (~2 Elo)
            if (!ttCapture)
                update_quiet_stats(pos, ss, *this, ttMove, stat_bonus(depth));

            // Extra penalty for early quiet moves of
            // the previous ply (~1 Elo on STC, ~2 Elo on LTC)
            if (prevSq != SQ_NONE && (ss - 1)->moveCount <= 2 && !priorCapture)
                update_continuation_histories(ss - 1, pos.piece_on(prevSq), prevSq,
                                              -stat_malus(depth + 1));
        }

        // Partial workaround for the graph history interaction problem
        // For high rule50 counts don't produce transposition table cutoffs.
        if (pos.rule50_count() < 90)
            return ttValue >= beta && std::abs(ttValue) < VALUE_TB_WIN_IN_MAX_PLY
                   ? (ttValue * 3 + beta) / 4
                   : ttValue;
    }

    // Step 5. Tablebases probe
    if (!rootNode && !excludedMove && tbConfig.cardinality)
    {
        int piecesCount = pos.count<ALL_PIECES>();

        if (piecesCount <= tbConfig.cardinality
            && (piecesCount < tbConfig.cardinality || depth >= tbConfig.probeDepth)
            && pos.rule50_count() == 0 && !pos.can_castle(ANY_CASTLING))
        {
            TB::ProbeState err;
            TB::WDLScore   wdl = Tablebases::probe_wdl(pos, &err);

            // Force check of time on the next occasion
            if (is_mainthread())
                main_manager()->callsCnt = 0;

            if (err != TB::ProbeState::FAIL)
            {
                thisThread->tbHits.fetch_add(1, std::memory_order_relaxed);

                int drawScore = tbConfig.useRule50 ? 1 : 0;

                Value tbValue = VALUE_TB - ss->ply;

                // use the range VALUE_TB to VALUE_TB_WIN_IN_MAX_PLY to score
                value = wdl < -drawScore ? -tbValue
                      : wdl > drawScore  ? tbValue
                                         : VALUE_DRAW + 2 * wdl * drawScore;

                Bound b = wdl < -drawScore ? BOUND_UPPER
                        : wdl > drawScore  ? BOUND_LOWER
                                           : BOUND_EXACT;

                if (b == BOUND_EXACT || (b == BOUND_LOWER ? value >= beta : value <= alpha))
                {
                    tte->save(posKey, value_to_tt(value, ss->ply), ss->ttPv, b,
                              std::min(MAX_PLY - 1, depth + 6), Move::none(), VALUE_NONE,
                              tt.generation());

                    return value;
                }

                if (PvNode)
                {
                    if (b == BOUND_LOWER)
                        bestValue = value, alpha = std::max(alpha, bestValue);
                    else
                        maxValue = value;
                }
            }
        }
    }

    // Step 6. Static evaluation of the position
    Value unadjustedStaticEval = VALUE_NONE;
    if (ss->inCheck)
    {
        // Skip early pruning when in check
        ss->staticEval = eval = VALUE_NONE;
        improving             = false;
        goto moves_loop;
    }
    else if (excludedMove)
    {
        // Providing the hint that this node's accumulator will be used often
        // brings significant Elo gain (~13 Elo).
        Eval::NNUE::hint_common_parent_position(pos, networks, refreshTable);
        unadjustedStaticEval = eval = ss->staticEval;
    }
    else if (ss->ttHit)
    {
        // Never assume anything about values stored in TT
        unadjustedStaticEval = tte->eval();
        if (unadjustedStaticEval == VALUE_NONE)
            unadjustedStaticEval = evaluate(networks, pos, refreshTable, thisThread->optimism[us]);
        else if (PvNode)
            Eval::NNUE::hint_common_parent_position(pos, networks, refreshTable);

        ss->staticEval = eval = to_corrected_static_eval(unadjustedStaticEval, *thisThread, pos);

        // ttValue can be used as a better position evaluation (~7 Elo)
        if (ttValue != VALUE_NONE && (tte->bound() & (ttValue > eval ? BOUND_LOWER : BOUND_UPPER)))
            eval = ttValue;
    }
    else
    {
        unadjustedStaticEval = evaluate(networks, pos, refreshTable, thisThread->optimism[us]);
        ss->staticEval = eval = to_corrected_static_eval(unadjustedStaticEval, *thisThread, pos);

        // Static evaluation is saved as it was before adjustment by correction history
        tte->save(posKey, VALUE_NONE, ss->ttPv, BOUND_NONE, DEPTH_UNSEARCHED, Move::none(),
                  unadjustedStaticEval, tt.generation());
    }

    // Use static evaluation difference to improve quiet move ordering (~9 Elo)
    if (((ss - 1)->currentMove).is_ok() && !(ss - 1)->inCheck && !priorCapture)
    {
        int bonus = std::clamp(-11 * int((ss - 1)->staticEval + ss->staticEval), -1592, 1390);
        bonus     = bonus > 0 ? 2 * bonus : bonus / 2;
        thisThread->mainHistory[~us][((ss - 1)->currentMove).from_to()] << bonus;
        if (type_of(pos.piece_on(prevSq)) != PAWN && ((ss - 1)->currentMove).type_of() != PROMOTION)
            thisThread->pawnHistory[pawn_structure_index(pos)][pos.piece_on(prevSq)][prevSq]
              << bonus / 2;
    }

    // Set up the improving flag, which is true if current static evaluation is
    // bigger than the previous static evaluation at our turn (if we were in
    // check at our previous move we look at static evaluation at move prior to it
    // and if we were in check at move prior to it flag is set to true) and is
    // false otherwise. The improving flag is used in various pruning heuristics.
    improving = (ss - 2)->staticEval != VALUE_NONE
                ? ss->staticEval > (ss - 2)->staticEval
                : (ss - 4)->staticEval != VALUE_NONE && ss->staticEval > (ss - 4)->staticEval;

    opponentWorsening = ss->staticEval + (ss - 1)->staticEval > 2;

    // Step 7. Razoring (~1 Elo)
    // If eval is really low check with qsearch if it can exceed alpha, if it can't,
    // return a fail low.
    if (eval < alpha - 501 - 305 * depth * depth)
    {
        value = qsearch<NonPV>(pos, ss, alpha - 1, alpha);
        if (value < alpha)
            return value;
    }

    // Step 8. Futility pruning: child node (~40 Elo)
    // The depth condition is important for mate finding.
    if (!ss->ttPv && depth < 12
        && eval - futility_margin(depth, cutNode && !ss->ttHit, improving, opponentWorsening)
               - (ss - 1)->statScore / 248
             >= beta
        && eval >= beta && eval < VALUE_TB_WIN_IN_MAX_PLY && (!ttMove || ttCapture))
        return beta > VALUE_TB_LOSS_IN_MAX_PLY ? (eval + beta) / 2 : eval;

    // Step 9. Null move search with verification search (~35 Elo)
    if (!PvNode && (ss - 1)->currentMove != Move::null() && (ss - 1)->statScore < 13999
        && eval >= beta && ss->staticEval >= beta - 21 * depth + 390 && !excludedMove
        && pos.non_pawn_material(us) && ss->ply >= thisThread->nmpMinPly
        && beta > VALUE_TB_LOSS_IN_MAX_PLY)
    {
        assert(eval - beta >= 0);

        // Null move dynamic reduction based on depth and eval
        Depth R = std::min(int(eval - beta) / 177, 6) + depth / 3 + 5;

        ss->currentMove         = Move::null();
        ss->continuationHistory = &thisThread->continuationHistory[0][0][NO_PIECE][0];

        pos.do_null_move(st, tt);

        Value nullValue = -search<NonPV>(pos, ss + 1, -beta, -beta + 1, depth - R, !cutNode);

        pos.undo_null_move();

        // Do not return unproven mate or TB scores
        if (nullValue >= beta && nullValue < VALUE_TB_WIN_IN_MAX_PLY)
        {
            if (thisThread->nmpMinPly || depth < 16)
            {
                if (nullValue >= ss->staticEval)
                {
                    auto bonus = std::min(int(nullValue - ss->staticEval) * depth / 32,
                                          CORRECTION_HISTORY_LIMIT / 16);
                    thisThread->correctionHistory[us][pawn_structure_index<Correction>(pos)]
                      << bonus;
                }
                return nullValue;
            }

            assert(!thisThread->nmpMinPly);  // Recursive verification is not allowed

            // Do verification search at high depths, with null move pruning disabled
            // until ply exceeds nmpMinPly.
            thisThread->nmpMinPly = ss->ply + 3 * (depth - R) / 4;

            Value v = search<NonPV>(pos, ss, beta - 1, beta, depth - R, false);

            thisThread->nmpMinPly = 0;

            if (v >= beta)
                return nullValue;
        }
    }

    // Step 10. Internal iterative reductions (~9 Elo)
    // For PV nodes without a ttMove, we decrease depth by 3.
    if (PvNode && !ttMove)
        depth -= 3;

    // Use qsearch if depth <= 0.
    if (depth <= 0)
<<<<<<< HEAD
        return qsearch<PV> (pos, ss, alpha, beta);
=======
        return qsearch<PV>(pos, ss, alpha, beta);
>>>>>>> 61acbfc7

    // For cutNodes, if depth is high enough, decrease depth by 2 if there is no ttMove, or
    // by 1 if there is a ttMove with an upper bound.
    if (cutNode && depth >= 8 && (!ttMove || tte->bound() == BOUND_UPPER))
        depth -= 1 + !ttMove;

    if (ttMove && !PvNode && !ttCapture)
        depth++;

    // Step 11. ProbCut (~10 Elo)
    // If we have a good enough capture (or queen promotion) and a reduced search returns a value
    // much above beta, we can (almost) safely prune the previous move.
    probCutBeta = beta + 185 - 60 * improving;
    if (
      !PvNode && depth > 3
      && std::abs(beta) < VALUE_TB_WIN_IN_MAX_PLY
      // If value from transposition table is lower than probCutBeta, don't attempt probCut
      // there and in further interactions with transposition table cutoff depth is set to depth - 3
      // because probCut search has depth set to depth - 4 but we also do a move before it
      // So effective depth is equal to depth - 3
      && !(tte->depth() >= depth - 3 && ttValue != VALUE_NONE && ttValue < probCutBeta))
    {
        assert(probCutBeta < VALUE_INFINITE && probCutBeta > beta);

        MovePicker mp(pos, ttMove, probCutBeta - ss->staticEval, &thisThread->captureHistory);

        while ((move = mp.next_move()) != Move::none())
            if (move != excludedMove && pos.legal(move))
            {
                assert(pos.capture_stage(move));

                // Prefetch the TT entry for the resulting position
                prefetch(tt.first_entry(pos.key_after(move)));

                ss->currentMove = move;
                ss->continuationHistory =
                  &this
                     ->continuationHistory[ss->inCheck][true][pos.moved_piece(move)][move.to_sq()];

                thisThread->nodes.fetch_add(1, std::memory_order_relaxed);
                pos.do_move(move, st);

                // Perform a preliminary qsearch to verify that the move holds
                value = -qsearch<NonPV>(pos, ss + 1, -probCutBeta, -probCutBeta + 1);

                // If the qsearch held, perform the regular search
                if (value >= probCutBeta)
                    value = -search<NonPV>(pos, ss + 1, -probCutBeta, -probCutBeta + 1, depth - 4,
                                           !cutNode);

                pos.undo_move(move);

                if (value >= probCutBeta)
                {
                    // Save ProbCut data into transposition table
                    tte->save(posKey, value_to_tt(value, ss->ply), ss->ttPv, BOUND_LOWER, depth - 3,
                              move, unadjustedStaticEval, tt.generation());
                    return std::abs(value) < VALUE_TB_WIN_IN_MAX_PLY ? value - (probCutBeta - beta)
                                                                     : value;
                }
            }

        Eval::NNUE::hint_common_parent_position(pos, networks, refreshTable);
    }

moves_loop:  // When in check, search starts here

    // Step 12. A small Probcut idea, when we are in check (~4 Elo)
    probCutBeta = beta + 361;
    if (ss->inCheck && !PvNode && ttCapture && (tte->bound() & BOUND_LOWER)
        && tte->depth() >= depth - 4 && ttValue >= probCutBeta
        && std::abs(ttValue) < VALUE_TB_WIN_IN_MAX_PLY && std::abs(beta) < VALUE_TB_WIN_IN_MAX_PLY)
        return probCutBeta;

    const PieceToHistory* contHist[] = {(ss - 1)->continuationHistory,
                                        (ss - 2)->continuationHistory,
                                        (ss - 3)->continuationHistory,
                                        (ss - 4)->continuationHistory,
                                        nullptr,
                                        (ss - 6)->continuationHistory};

    Move countermove =
      prevSq != SQ_NONE ? thisThread->counterMoves[pos.piece_on(prevSq)][prevSq] : Move::none();

    MovePicker mp(pos, ttMove, depth, &thisThread->mainHistory, &thisThread->captureHistory,
                  contHist, &thisThread->pawnHistory, countermove, ss->killers);

    value            = bestValue;
    moveCountPruning = false;

    // Step 13. Loop through all pseudo-legal moves until no moves remain
    // or a beta cutoff occurs.
    while ((move = mp.next_move(moveCountPruning)) != Move::none())
    {
        assert(move.is_ok());

        if (move == excludedMove)
            continue;

        // Check for legality
        if (!pos.legal(move))
            continue;

        // At root obey the "searchmoves" option and skip moves not listed in Root
        // Move List. In MultiPV mode we also skip PV moves that have been already
        // searched and those of lower "TB rank" if we are in a TB root position.
        if (rootNode
            && !std::count(thisThread->rootMoves.begin() + thisThread->pvIdx,
                           thisThread->rootMoves.begin() + thisThread->pvLast, move))
            continue;

        ss->moveCount = ++moveCount;

        if (rootNode && is_mainthread() && elapsed_time() > 3000)
        {
            main_manager()->updates.onIter(
              {depth, UCIEngine::move(move, pos.is_chess960()), moveCount + thisThread->pvIdx});
        }
        if (PvNode)
            (ss + 1)->pv = nullptr;

        extension  = 0;
        capture    = pos.capture_stage(move);
        movedPiece = pos.moved_piece(move);
        givesCheck = pos.gives_check(move);

        // Calculate new depth for this move
        newDepth = depth - 1 - (ttMove && !PvNode && !ttCapture);

        int delta = beta - alpha;

        Depth r = reduction(improving, depth, moveCount, delta);

        // Step 14. Pruning at shallow depth (~120 Elo).
        // Depth conditions are important for mate finding.
        if (!rootNode && pos.non_pawn_material(us) && bestValue > VALUE_TB_LOSS_IN_MAX_PLY)
        {
            // Skip quiet moves if movecount exceeds our FutilityMoveCount threshold (~8 Elo)
            moveCountPruning = moveCount >= futility_move_count(improving, depth);

            // Reduced depth of the next LMR search
            int lmrDepth = newDepth - r;

            if (capture || givesCheck)
            {
                Piece capturedPiece = pos.piece_on(move.to_sq());
                int   captHist =
                  thisThread->captureHistory[movedPiece][move.to_sq()][type_of(capturedPiece)];

                // Futility pruning for captures (~2 Elo)
                if (!givesCheck && lmrDepth < 7 && !ss->inCheck)
                {
                    Value futilityValue = ss->staticEval + 283 + 235 * lmrDepth
                                        + PieceValue[capturedPiece] + captHist / 7;
                    if (futilityValue <= alpha)
                        continue;
                }

                // SEE based pruning for captures and checks (~11 Elo)
                int seeHist = std::clamp(captHist / 32, -183 * depth, 162 * depth);
                if (!pos.see_ge(move, -166 * depth - seeHist))
                    continue;
            }
            else
            {
                int history =
                  (*contHist[0])[movedPiece][move.to_sq()]
                  + (*contHist[1])[movedPiece][move.to_sq()]
                  + thisThread->pawnHistory[pawn_structure_index(pos)][movedPiece][move.to_sq()];

                // Continuation history based pruning (~2 Elo)
                if (lmrDepth < 6 && history < -4427 * depth)
                    continue;

                history += 2 * thisThread->mainHistory[us][move.from_to()];

                lmrDepth += history / 3670;

                Value futilityValue =
                  ss->staticEval + (bestValue < ss->staticEval - 51 ? 149 : 55) + 141 * lmrDepth;

                // Futility pruning: parent node (~13 Elo)
                if (!ss->inCheck && lmrDepth < 11 && futilityValue <= alpha)
                {
                    if (bestValue <= futilityValue && std::abs(bestValue) < VALUE_TB_WIN_IN_MAX_PLY
                        && futilityValue < VALUE_TB_WIN_IN_MAX_PLY)
                        bestValue = (bestValue + futilityValue * 3) / 4;
                    continue;
                }

                lmrDepth = std::max(lmrDepth, 0);

                // Prune moves with negative SEE (~4 Elo)
                if (!pos.see_ge(move, -26 * lmrDepth * lmrDepth))
                    continue;
            }
        }

        // Step 15. Extensions (~100 Elo)
        // We take care to not overdo to avoid search getting stuck.
        if (ss->ply < thisThread->rootDepth * 2)
        {
            // Singular extension search (~94 Elo). If all moves but one fail low on a
            // search of (alpha-s, beta-s), and just one fails high on (alpha, beta),
            // then that move is singular and should be extended. To verify this we do
            // a reduced search on the position excluding the ttMove and if the result
            // is lower than ttValue minus a margin, then we will extend the ttMove.
            // Recursive singular search is avoided.

            // Note: the depth margin and singularBeta margin are known for having non-linear
            // scaling. Their values are optimized to time controls of 180+1.8 and longer
            // so changing them requires tests at these types of time controls.
            // Generally, higher singularBeta (i.e closer to ttValue) and lower extension
            // margins scale well.

            if (!rootNode && move == ttMove && !excludedMove
                && depth >= 4 - (thisThread->completedDepth > 38) + ss->ttPv
                && std::abs(ttValue) < VALUE_TB_WIN_IN_MAX_PLY && (tte->bound() & BOUND_LOWER)
                && tte->depth() >= depth - 3)
            {
                Value singularBeta  = ttValue - (58 + 64 * (ss->ttPv && !PvNode)) * depth / 64;
                Depth singularDepth = newDepth / 2;

                ss->excludedMove = move;
                value =
                  search<NonPV>(pos, ss, singularBeta - 1, singularBeta, singularDepth, cutNode);
                ss->excludedMove = Move::none();

                if (value < singularBeta)
                {
                    int doubleMargin = 304 * PvNode - 203 * !ttCapture;
                    int tripleMargin = 117 + 259 * PvNode - 296 * !ttCapture + 97 * ss->ttPv;
                    int quadMargin   = 486 + 343 * PvNode - 273 * !ttCapture + 232 * ss->ttPv;

                    extension = 1 + (value < singularBeta - doubleMargin)
                              + (value < singularBeta - tripleMargin)
                              + (value < singularBeta - quadMargin);

<<<<<<< HEAD
=======
                    depth += ((!PvNode) && (depth < 16));
>>>>>>> 61acbfc7
                }

                // Multi-cut pruning
                // Our ttMove is assumed to fail high based on the bound of the TT entry,
                // and if after excluding the ttMove with a reduced search we fail high over the original beta,
                // we assume this expected cut-node is not singular (multiple moves fail high),
                // and we can prune the whole subtree by returning a softbound.
                else if (singularBeta >= beta)
                    return singularBeta;

                // Negative extensions
                // If other moves failed high over (ttValue - margin) without the ttMove on a reduced search,
                // but we cannot do multi-cut because (ttValue - margin) is lower than the original beta,
                // we do not know if the ttMove is singular or can do a multi-cut,
                // so we reduce the ttMove in favor of other moves based on some conditions:

                // If the ttMove is assumed to fail high over current beta (~7 Elo)
                else if (ttValue >= beta)
                    extension = -3;

                // If we are on a cutNode but the ttMove is not assumed to fail high over current beta (~1 Elo)
                else if (cutNode)
                    extension = -2;
            }

            // Extension for capturing the previous moved piece (~0 Elo on STC, ~1 Elo on LTC)
            else if (PvNode && move == ttMove && move.to_sq() == prevSq
                     && thisThread->captureHistory[movedPiece][move.to_sq()]
                                                  [type_of(pos.piece_on(move.to_sq()))]
                          > 3988)
                extension = 1;
        }

        // Add extension to new depth
        newDepth += extension;

        // Speculative prefetch as early as possible
        prefetch(tt.first_entry(pos.key_after(move)));

        // Update the current move (this must be done after singular extension search)
        ss->currentMove = move;
        ss->continuationHistory =
          &thisThread->continuationHistory[ss->inCheck][capture][movedPiece][move.to_sq()];

        uint64_t nodeCount = rootNode ? uint64_t(nodes) : 0;

        // Step 16. Make the move
        thisThread->nodes.fetch_add(1, std::memory_order_relaxed);
        pos.do_move(move, st, givesCheck);

        // These reduction adjustments have proven non-linear scaling.
        // They are optimized to time controls of 180 + 1.8 and longer so
        // changing them or adding conditions that are similar
        // requires tests at these types of time controls.

        // Decrease reduction if position is or has been on the PV (~7 Elo)
        if (ss->ttPv)
            r -= 1 + (ttValue > alpha) + (tte->depth() >= depth);

        // Decrease reduction for PvNodes (~0 Elo on STC, ~2 Elo on LTC)
        if (PvNode)
            r--;

        // These reduction adjustments have no proven non-linear scaling.

        // Increase reduction for cut nodes (~4 Elo)
        if (cutNode)
            r += 2 - (tte->depth() >= depth && ss->ttPv)
               + (!ss->ttPv && move != ttMove && move != ss->killers[0]);

        // Increase reduction if ttMove is a capture (~3 Elo)
        if (ttCapture)
            r++;

        // Increase reduction if next ply has a lot of fail high (~5 Elo)
        if ((ss + 1)->cutoffCnt > 3)
            r++;

        // Set reduction to 0 for first picked move (ttMove) (~2 Elo)
        // Nullifies all previous reduction adjustments to ttMove and leaves only history to do them
        else if (move == ttMove)
            r = 0;

        ss->statScore = 2 * thisThread->mainHistory[us][move.from_to()]
                      + (*contHist[0])[movedPiece][move.to_sq()]
                      + (*contHist[1])[movedPiece][move.to_sq()] - 5169;

        // Decrease/increase reduction for moves with a good/bad history (~8 Elo)
        r -= ss->statScore / (12219 - std::min(depth, 13) * 120);

        // Step 17. Late moves reduction / extension (LMR, ~117 Elo)
        if (depth >= 2 && moveCount > 1 + rootNode)
        {
            // In general we want to cap the LMR depth search at newDepth, but when
            // reduction is negative, we allow this move a limited search extension
            // beyond the first move depth.
            // To prevent problems when the max value is less than the min value,
            // std::clamp has been replaced by a more robust implementation.
            Depth d = std::max(1, std::min(newDepth - r, newDepth + 1));

            value = -search<NonPV>(pos, ss + 1, -(alpha + 1), -alpha, d, true);

            // Do a full-depth search when reduced LMR search fails high
            if (value > alpha && d < newDepth)
            {
                // Adjust full-depth search based on LMR results - if the result
                // was good enough search deeper, if it was bad enough search shallower.
                const bool doDeeperSearch    = value > (bestValue + 36 + 2 * newDepth);  // (~1 Elo)
                const bool doShallowerSearch = value < bestValue + newDepth;             // (~2 Elo)

                newDepth += doDeeperSearch - doShallowerSearch;

                if (newDepth > d)
                    value = -search<NonPV>(pos, ss + 1, -(alpha + 1), -alpha, newDepth, !cutNode);

                // Post LMR continuation history updates (~1 Elo)
                int bonus = value <= alpha ? -stat_malus(newDepth)
                          : value >= beta  ? stat_bonus(newDepth)
                                           : 0;

                update_continuation_histories(ss, movedPiece, move.to_sq(), bonus);
            }
        }

        // Step 18. Full-depth search when LMR is skipped
        else if (!PvNode || moveCount > 1)
        {
            // Increase reduction if ttMove is not present (~6 Elo)
            if (!ttMove)
                r += 2;

            // Note that if expected reduction is high, we reduce search depth by 1 here (~9 Elo)
            value = -search<NonPV>(pos, ss + 1, -(alpha + 1), -alpha, newDepth - (r > 3), !cutNode);
        }

        // For PV nodes only, do a full PV search on the first move or after a fail high,
        // otherwise let the parent node fail low with value <= alpha and try another move.
        if (PvNode && (moveCount == 1 || value > alpha))
        {
            (ss + 1)->pv    = pv;
            (ss + 1)->pv[0] = Move::none();

            value = -search<PV>(pos, ss + 1, -beta, -alpha, newDepth, false);
        }

        // Step 19. Undo move
        pos.undo_move(move);

        assert(value > -VALUE_INFINITE && value < VALUE_INFINITE);

        // Step 20. Check for a new best move
        // Finished searching the move. If a stop occurred, the return value of
        // the search cannot be trusted, and we return immediately without
        // updating best move, PV and TT.
        if (threads.stop.load(std::memory_order_relaxed))
            return VALUE_ZERO;

        if (rootNode)
        {
            RootMove& rm =
              *std::find(thisThread->rootMoves.begin(), thisThread->rootMoves.end(), move);

            rm.effort += nodes - nodeCount;

            rm.averageScore =
              rm.averageScore != -VALUE_INFINITE ? (2 * value + rm.averageScore) / 3 : value;

            // PV move or new best move?
            if (moveCount == 1 || value > alpha)
            {
                rm.score = rm.uciScore = value;
                rm.selDepth            = thisThread->selDepth;
                rm.scoreLowerbound = rm.scoreUpperbound = false;

                if (value >= beta)
                {
                    rm.scoreLowerbound = true;
                    rm.uciScore        = beta;
                }
                else if (value <= alpha)
                {
                    rm.scoreUpperbound = true;
                    rm.uciScore        = alpha;
                }

                rm.pv.resize(1);

                assert((ss + 1)->pv);

                for (Move* m = (ss + 1)->pv; *m != Move::none(); ++m)
                    rm.pv.push_back(*m);

                // We record how often the best move has been changed in each iteration.
                // This information is used for time management. In MultiPV mode,
                // we must take care to only do this for the first PV line.
                if (moveCount > 1 && !thisThread->pvIdx)
                    ++thisThread->bestMoveChanges;
            }
            else
                // All other moves but the PV, are set to the lowest value: this
                // is not a problem when sorting because the sort is stable and the
                // move position in the list is preserved - just the PV is pushed up.
                rm.score = -VALUE_INFINITE;
        }

        if (value > bestValue)
        {
            bestValue = value;

            if (value > alpha)
            {
                bestMove = move;

                if (PvNode && !rootNode)  // Update pv even in fail-high case
                    update_pv(ss->pv, move, (ss + 1)->pv);

                if (value >= beta)
                {
                    ss->cutoffCnt += 1 + !ttMove;
                    assert(value >= beta);  // Fail high
                    break;
                }
                else
                {
                    // Reduce other moves if we have found at least one score improvement (~2 Elo)
                    if (depth > 2 && depth < 13 && std::abs(value) < VALUE_TB_WIN_IN_MAX_PLY)
                        depth -= 2;

                    assert(depth > 0);
                    alpha = value;  // Update alpha! Always alpha < beta
                }
            }
        }

        // If the move is worse than some previously searched move,
        // remember it, to update its stats later.
        if (move != bestMove && moveCount <= 32)
        {
            if (capture)
                capturesSearched[captureCount++] = move;
            else
                quietsSearched[quietCount++] = move;
        }
    }

    // Step 21. Check for mate and stalemate
    // All legal moves have been searched and if there are no legal moves, it
    // must be a mate or a stalemate. If we are in a singular extension search then
    // return a fail low score.

    assert(moveCount || !ss->inCheck || excludedMove || !MoveList<LEGAL>(pos).size());

    // Adjust best value for fail high cases at non-pv nodes
    if (!PvNode && bestValue >= beta && std::abs(bestValue) < VALUE_TB_WIN_IN_MAX_PLY
        && std::abs(beta) < VALUE_TB_WIN_IN_MAX_PLY && std::abs(alpha) < VALUE_TB_WIN_IN_MAX_PLY)
        bestValue = (bestValue * depth + beta) / (depth + 1);

    if (!moveCount)
        bestValue = excludedMove ? alpha : ss->inCheck ? mated_in(ss->ply) : VALUE_DRAW;

    // If there is a move that produces search value greater than alpha we update the stats of searched moves
    else if (bestMove)
        update_all_stats(pos, ss, *this, bestMove, bestValue, beta, prevSq, quietsSearched,
                         quietCount, capturesSearched, captureCount, depth);

    // Bonus for prior countermove that caused the fail low
    else if (!priorCapture && prevSq != SQ_NONE)
    {
        int bonus = (depth > 4) + (depth > 5) + (PvNode || cutNode) + ((ss - 1)->statScore < -14144)
                  + ((ss - 1)->moveCount > 9) + (!ss->inCheck && bestValue <= ss->staticEval - 115)
                  + (!(ss - 1)->inCheck && bestValue <= -(ss - 1)->staticEval - 81);
        update_continuation_histories(ss - 1, pos.piece_on(prevSq), prevSq,
                                      stat_bonus(depth) * bonus);
        thisThread->mainHistory[~us][((ss - 1)->currentMove).from_to()]
          << stat_bonus(depth) * bonus / 2;


        if (type_of(pos.piece_on(prevSq)) != PAWN && ((ss - 1)->currentMove).type_of() != PROMOTION)
            thisThread->pawnHistory[pawn_structure_index(pos)][pos.piece_on(prevSq)][prevSq]
              << stat_bonus(depth) * bonus * 4;
    }

    if (PvNode)
        bestValue = std::min(bestValue, maxValue);

    // If no good move is found and the previous position was ttPv, then the previous
    // opponent move is probably good and the new position is added to the search tree. (~7 Elo)
    if (bestValue <= alpha)
        ss->ttPv = ss->ttPv || ((ss - 1)->ttPv && depth > 3);

    // Write gathered information in transposition table
    // Static evaluation is saved as it was before correction history
    if (!excludedMove && !(rootNode && thisThread->pvIdx))
        tte->save(posKey, value_to_tt(bestValue, ss->ply), ss->ttPv,
                  bestValue >= beta    ? BOUND_LOWER
                  : PvNode && bestMove ? BOUND_EXACT
                                       : BOUND_UPPER,
                  depth, bestMove, unadjustedStaticEval, tt.generation());

    // Adjust correction history
    if (!ss->inCheck && (!bestMove || !pos.capture(bestMove))
        && !(bestValue >= beta && bestValue <= ss->staticEval)
        && !(!bestMove && bestValue >= ss->staticEval))
    {
        auto bonus = std::clamp(int(bestValue - ss->staticEval) * depth / 8,
                                -CORRECTION_HISTORY_LIMIT / 4, CORRECTION_HISTORY_LIMIT / 4);
        thisThread->correctionHistory[us][pawn_structure_index<Correction>(pos)] << bonus;
    }

    assert(bestValue > -VALUE_INFINITE && bestValue < VALUE_INFINITE);

    return bestValue;
}


// Quiescence search function, which is called by the main search function with zero depth, or
// recursively with further decreasing depth per call. With depth <= 0, we "should" be using
// static eval only, but tactical moves may confuse the static eval. To fight this horizon effect,
// we implement this qsearch of tactical moves only.
// See https://www.chessprogramming.org/Horizon_Effect and https://www.chessprogramming.org/Quiescence_Search
// (~155 Elo)
template<NodeType nodeType>
Value Search::Worker::qsearch(Position& pos, Stack* ss, Value alpha, Value beta, Depth depth) {

    static_assert(nodeType != Root);
    constexpr bool PvNode = nodeType == PV;

    assert(alpha >= -VALUE_INFINITE && alpha < beta && beta <= VALUE_INFINITE);
    assert(PvNode || (alpha == beta - 1));
    assert(depth <= 0);

    // Check if we have an upcoming move that draws by repetition, or if
    // the opponent had an alternative move earlier to this position. (~1 Elo)
    if (alpha < VALUE_DRAW && pos.has_game_cycle(ss->ply))
    {
        alpha = value_draw(this->nodes);
        if (alpha >= beta)
            return alpha;
    }

    Move      pv[MAX_PLY + 1];
    StateInfo st;
    ASSERT_ALIGNED(&st, Eval::NNUE::CacheLineSize);

    TTEntry* tte;
    Key      posKey;
    Move     ttMove, move, bestMove;
    Depth    ttDepth;
    Value    bestValue, value, ttValue, futilityBase;
    bool     pvHit, givesCheck, capture;
    int      moveCount;
    Color    us = pos.side_to_move();

    // Step 1. Initialize node
    if (PvNode)
    {
        (ss + 1)->pv = pv;
        ss->pv[0]    = Move::none();
    }

    Worker* thisThread = this;
    bestMove           = Move::none();
    ss->inCheck        = pos.checkers();
    moveCount          = 0;

    // Used to send selDepth info to GUI (selDepth counts from 1, ply from 0)
    if (PvNode && thisThread->selDepth < ss->ply + 1)
        thisThread->selDepth = ss->ply + 1;

    // Step 2. Check for an immediate draw or maximum ply reached
    if (pos.is_draw(ss->ply) || ss->ply >= MAX_PLY)
        return (ss->ply >= MAX_PLY && !ss->inCheck)
               ? evaluate(networks, pos, refreshTable, thisThread->optimism[us])
               : VALUE_DRAW;

    assert(0 <= ss->ply && ss->ply < MAX_PLY);

    // Note that unlike regular search, which stores literal depth, in QS we only store the
    // current movegen stage. If in check, we search all evasions and thus store
    // DEPTH_QS_CHECKS. (Evasions may be quiet, and _CHECKS includes quiets.)
    ttDepth = ss->inCheck || depth >= DEPTH_QS_CHECKS ? DEPTH_QS_CHECKS : DEPTH_QS_NORMAL;

    // Step 3. Transposition table lookup
    posKey  = pos.key();
    tte     = tt.probe(posKey, ss->ttHit);
    ttValue = ss->ttHit ? value_from_tt(tte->value(), ss->ply, pos.rule50_count()) : VALUE_NONE;
    ttMove  = ss->ttHit ? tte->move() : Move::none();
    pvHit   = ss->ttHit && tte->is_pv();

    // At non-PV nodes we check for an early TT cutoff
    if (!PvNode && tte->depth() >= ttDepth
        && ttValue != VALUE_NONE  // Only in case of TT access race or if !ttHit
        && (tte->bound() & (ttValue >= beta ? BOUND_LOWER : BOUND_UPPER)))
        return ttValue;

    // Step 4. Static evaluation of the position
    Value unadjustedStaticEval = VALUE_NONE;
    if (ss->inCheck)
        bestValue = futilityBase = -VALUE_INFINITE;
    else
    {
        if (ss->ttHit)
        {
            // Never assume anything about values stored in TT
            unadjustedStaticEval = tte->eval();
            if (unadjustedStaticEval == VALUE_NONE)
                unadjustedStaticEval =
                  evaluate(networks, pos, refreshTable, thisThread->optimism[us]);
            ss->staticEval = bestValue =
              to_corrected_static_eval(unadjustedStaticEval, *thisThread, pos);

            // ttValue can be used as a better position evaluation (~13 Elo)
            if (ttValue != VALUE_NONE
                && (tte->bound() & (ttValue > bestValue ? BOUND_LOWER : BOUND_UPPER)))
                bestValue = ttValue;
        }
        else
        {
            // In case of null move search, use previous static eval with a different sign
            unadjustedStaticEval = (ss - 1)->currentMove != Move::null()
                                   ? evaluate(networks, pos, refreshTable, thisThread->optimism[us])
                                   : -(ss - 1)->staticEval;
            ss->staticEval       = bestValue =
              to_corrected_static_eval(unadjustedStaticEval, *thisThread, pos);
        }

        // Stand pat. Return immediately if static value is at least beta
        if (bestValue >= beta)
        {
            if (std::abs(bestValue) < VALUE_TB_WIN_IN_MAX_PLY && !PvNode)
                bestValue = (3 * bestValue + beta) / 4;
            if (!ss->ttHit)
                tte->save(posKey, value_to_tt(bestValue, ss->ply), false, BOUND_LOWER,
                          DEPTH_UNSEARCHED, Move::none(), unadjustedStaticEval, tt.generation());

            return bestValue;
        }

        if (bestValue > alpha)
            alpha = bestValue;

        futilityBase = ss->staticEval + 279;
    }

    const PieceToHistory* contHist[] = {(ss - 1)->continuationHistory,
                                        (ss - 2)->continuationHistory};

    // Initialize a MovePicker object for the current position, and prepare to search the moves.
    // We presently use two stages of qs movegen, first captures+checks, then captures only.
    // (When in check, we simply search all evasions.)
    // (Presently, having the checks stage is worth only 1 Elo, and may be removable in the near future,
    // which would result in only a single stage of QS movegen.)
    Square     prevSq = ((ss - 1)->currentMove).is_ok() ? ((ss - 1)->currentMove).to_sq() : SQ_NONE;
    MovePicker mp(pos, ttMove, depth, &thisThread->mainHistory, &thisThread->captureHistory,
                  contHist, &thisThread->pawnHistory);

    // Step 5. Loop through all pseudo-legal moves until no moves remain or a beta cutoff occurs.
    while ((move = mp.next_move()) != Move::none())
    {
        assert(move.is_ok());

        // Check for legality
        if (!pos.legal(move))
            continue;

        givesCheck = pos.gives_check(move);
        capture    = pos.capture_stage(move);

        moveCount++;

        // Step 6. Pruning
        if (bestValue > VALUE_TB_LOSS_IN_MAX_PLY && pos.non_pawn_material(us))
        {
            // Futility pruning and moveCount pruning (~10 Elo)
            if (!givesCheck && move.to_sq() != prevSq && futilityBase > VALUE_TB_LOSS_IN_MAX_PLY
                && move.type_of() != PROMOTION)
            {
                if (moveCount > 2)
                    continue;

                Value futilityValue = futilityBase + PieceValue[pos.piece_on(move.to_sq())];

                // If static eval + value of piece we are going to capture is much lower
                // than alpha we can prune this move. (~2 Elo)
                if (futilityValue <= alpha)
                {
                    bestValue = std::max(bestValue, futilityValue);
                    continue;
                }

                // If static eval is much lower than alpha and move is not winning material
                // we can prune this move. (~2 Elo)
                if (futilityBase <= alpha && !pos.see_ge(move, 1))
                {
                    bestValue = std::max(bestValue, futilityBase);
                    continue;
                }

                // If static exchange evaluation is much worse than what is needed to not
                // fall below alpha we can prune this move.
                if (futilityBase > alpha && !pos.see_ge(move, (alpha - futilityBase) * 4))
                {
                    bestValue = alpha;
                    continue;
                }
            }

            // Continuation history based pruning (~3 Elo)
            if (!capture
                && (*contHist[0])[pos.moved_piece(move)][move.to_sq()]
                       + (*contHist[1])[pos.moved_piece(move)][move.to_sq()]
                       + thisThread->pawnHistory[pawn_structure_index(pos)][pos.moved_piece(move)]
                                                [move.to_sq()]
                     <= 4181)
                continue;

            // Do not search moves with bad enough SEE values (~5 Elo)
            if (!pos.see_ge(move, -67))
                continue;
        }

        // Speculative prefetch as early as possible
        prefetch(tt.first_entry(pos.key_after(move)));

        // Update the current move
        ss->currentMove = move;
        ss->continuationHistory =
          &thisThread
             ->continuationHistory[ss->inCheck][capture][pos.moved_piece(move)][move.to_sq()];

        // Step 7. Make and search the move
        thisThread->nodes.fetch_add(1, std::memory_order_relaxed);
        pos.do_move(move, st, givesCheck);
        value = -qsearch<nodeType>(pos, ss + 1, -beta, -alpha, depth - 1);
        pos.undo_move(move);

        assert(value > -VALUE_INFINITE && value < VALUE_INFINITE);

        // Step 8. Check for a new best move
        if (value > bestValue)
        {
            bestValue = value;

            if (value > alpha)
            {
                bestMove = move;

                if (PvNode)  // Update pv even in fail-high case
                    update_pv(ss->pv, move, (ss + 1)->pv);

                if (value < beta)  // Update alpha here!
                    alpha = value;
                else
                    break;  // Fail high
            }
        }
    }

    // Step 9. Check for mate
    // All legal moves have been searched. A special case: if we're in check
    // and no legal moves were found, it is checkmate.
    if (ss->inCheck && bestValue == -VALUE_INFINITE)
    {
        assert(!MoveList<LEGAL>(pos).size());
        return mated_in(ss->ply);  // Plies to mate from the root
    }

    if (std::abs(bestValue) < VALUE_TB_WIN_IN_MAX_PLY && bestValue >= beta)
        bestValue = (3 * bestValue + beta) / 4;

    // Save gathered info in transposition table
    // Static evaluation is saved as it was before adjustment by correction history
    tte->save(posKey, value_to_tt(bestValue, ss->ply), pvHit,
              bestValue >= beta ? BOUND_LOWER : BOUND_UPPER, ttDepth, bestMove,
              unadjustedStaticEval, tt.generation());

    assert(bestValue > -VALUE_INFINITE && bestValue < VALUE_INFINITE);

    return bestValue;
}

Depth Search::Worker::reduction(bool i, Depth d, int mn, int delta) {
    int reductionScale = reductions[d] * reductions[mn];
    return (reductionScale + 1222 - delta * 733 / rootDelta) / 1024 + (!i && reductionScale > 1231);
}

// elapsed() returns the time elapsed since the search started. If the
// 'nodestime' option is enabled, it will return the count of nodes searched
// instead. This function is called to check whether the search should be
// stopped based on predefined thresholds like time limits or nodes searched.
//
// elapsed_time() returns the actual time elapsed since the start of the search.
// This function is intended for use only when printing PV outputs, and not used
// for making decisions within the search algorithm itself.
TimePoint Search::Worker::elapsed() const {
    return main_manager()->tm.elapsed([this]() { return threads.nodes_searched(); });
}

TimePoint Search::Worker::elapsed_time() const { return main_manager()->tm.elapsed_time(); }


namespace {
// Adjusts a mate or TB score from "plies to mate from the root"
// to "plies to mate from the current position". Standard scores are unchanged.
// The function is called before storing a value in the transposition table.
Value value_to_tt(Value v, int ply) {

    assert(v != VALUE_NONE);
    return v >= VALUE_TB_WIN_IN_MAX_PLY ? v + ply : v <= VALUE_TB_LOSS_IN_MAX_PLY ? v - ply : v;
}


// Inverse of value_to_tt(): it adjusts a mate or TB score
// from the transposition table (which refers to the plies to mate/be mated from
// current position) to "plies to mate/be mated (TB win/loss) from the root".
// However, to avoid potentially false mate or TB scores related to the 50 moves rule
// and the graph history interaction, we return the highest non-TB score instead.
Value value_from_tt(Value v, int ply, int r50c) {

    if (v == VALUE_NONE)
        return VALUE_NONE;

    // handle TB win or better
    if (v >= VALUE_TB_WIN_IN_MAX_PLY)
    {
        // Downgrade a potentially false mate score
        if (v >= VALUE_MATE_IN_MAX_PLY && VALUE_MATE - v > 100 - r50c)
            return VALUE_TB_WIN_IN_MAX_PLY - 1;

        // Downgrade a potentially false TB score.
        if (VALUE_TB - v > 100 - r50c)
            return VALUE_TB_WIN_IN_MAX_PLY - 1;

        return v - ply;
    }

    // handle TB loss or worse
    if (v <= VALUE_TB_LOSS_IN_MAX_PLY)
    {
        // Downgrade a potentially false mate score.
        if (v <= VALUE_MATED_IN_MAX_PLY && VALUE_MATE + v > 100 - r50c)
            return VALUE_TB_LOSS_IN_MAX_PLY + 1;

        // Downgrade a potentially false TB score.
        if (VALUE_TB + v > 100 - r50c)
            return VALUE_TB_LOSS_IN_MAX_PLY + 1;

        return v + ply;
    }

    return v;
}


// Adds current move and appends child pv[]
void update_pv(Move* pv, Move move, const Move* childPv) {

    for (*pv++ = move; childPv && *childPv != Move::none();)
        *pv++ = *childPv++;
    *pv = Move::none();
}


// Updates stats at the end of search() when a bestMove is found
void update_all_stats(const Position& pos,
                      Stack*          ss,
                      Search::Worker& workerThread,
                      Move            bestMove,
                      Value           bestValue,
                      Value           beta,
                      Square          prevSq,
                      Move*           quietsSearched,
                      int             quietCount,
                      Move*           capturesSearched,
                      int             captureCount,
                      Depth           depth) {

    CapturePieceToHistory& captureHistory = workerThread.captureHistory;
    Piece                  moved_piece    = pos.moved_piece(bestMove);
    PieceType              captured;

    int quietMoveBonus = stat_bonus(depth + 1);
    int quietMoveMalus = stat_malus(depth);

    if (!pos.capture_stage(bestMove))
    {
        int bestMoveBonus = bestValue > beta + 176 ? quietMoveBonus      // larger bonus
                                                   : stat_bonus(depth);  // smaller bonus

        update_quiet_stats(pos, ss, workerThread, bestMove, bestMoveBonus);

        // Decrease stats for all non-best quiet moves
        for (int i = 0; i < quietCount; ++i)
            update_quiet_histories(pos, ss, workerThread, quietsSearched[i], -quietMoveMalus);
    }
    else
    {
        // Increase stats for the best move in case it was a capture move
        captured = type_of(pos.piece_on(bestMove.to_sq()));
        captureHistory[moved_piece][bestMove.to_sq()][captured] << quietMoveBonus;
    }

    // Extra penalty for a quiet early move that was not a TT move or
    // main killer move in previous ply when it gets refuted.
    if (prevSq != SQ_NONE
        && ((ss - 1)->moveCount == 1 + (ss - 1)->ttHit
            || ((ss - 1)->currentMove == (ss - 1)->killers[0]))
        && !pos.captured_piece())
        update_continuation_histories(ss - 1, pos.piece_on(prevSq), prevSq, -quietMoveMalus);

    // Decrease stats for all non-best capture moves
    for (int i = 0; i < captureCount; ++i)
    {
        moved_piece = pos.moved_piece(capturesSearched[i]);
        captured    = type_of(pos.piece_on(capturesSearched[i].to_sq()));
        captureHistory[moved_piece][capturesSearched[i].to_sq()][captured] << -quietMoveMalus;
    }
}


// Updates histories of the move pairs formed
// by moves at ply -1, -2, -3, -4, and -6 with current move.
void update_continuation_histories(Stack* ss, Piece pc, Square to, int bonus) {

    bonus = bonus * 47 / 64;

    for (int i : {1, 2, 3, 4, 6})
    {
        // Only update the first 2 continuation histories if we are in check
        if (ss->inCheck && i > 2)
            break;
        if (((ss - i)->currentMove).is_ok())
            (*(ss - i)->continuationHistory)[pc][to] << bonus / (1 + 3 * (i == 3));
    }
}

// Updates move sorting heuristics
void update_refutations(const Position& pos, Stack* ss, Search::Worker& workerThread, Move move) {

    // Update killers
    if (ss->killers[0] != move)
    {
        ss->killers[1] = ss->killers[0];
        ss->killers[0] = move;
    }

    // Update countermove history
    if (((ss - 1)->currentMove).is_ok())
    {
        Square prevSq                                           = ((ss - 1)->currentMove).to_sq();
        workerThread.counterMoves[pos.piece_on(prevSq)][prevSq] = move;
    }
}

void update_quiet_histories(
  const Position& pos, Stack* ss, Search::Worker& workerThread, Move move, int bonus) {

    Color us = pos.side_to_move();
    workerThread.mainHistory[us][move.from_to()] << bonus;

    update_continuation_histories(ss, pos.moved_piece(move), move.to_sq(), bonus);

    int pIndex = pawn_structure_index(pos);
    workerThread.pawnHistory[pIndex][pos.moved_piece(move)][move.to_sq()] << bonus / 2;
}

// Updates move sorting heuristics
void update_quiet_stats(
  const Position& pos, Stack* ss, Search::Worker& workerThread, Move move, int bonus) {

    update_refutations(pos, ss, workerThread, move);
    update_quiet_histories(pos, ss, workerThread, move, bonus);
}

}

// When playing with strength handicap, choose the best move among a set of RootMoves
// using a statistical rule dependent on 'level'. Idea by Heinz van Saanen.
Move Skill::pick_best(const RootMoves& rootMoves, size_t multiPV) {
    static PRNG rng(now());  // PRNG sequence should be non-deterministic

    // RootMoves are already sorted by score in descending order
    Value  topScore = rootMoves[0].score;
    int    delta    = std::min(topScore - rootMoves[multiPV - 1].score, int(PawnValue));
    int    maxScore = -VALUE_INFINITE;
    double weakness = 120 - 2 * level;

    // Choose best move. For each move score we add two terms, both dependent on
    // weakness. One is deterministic and bigger for weaker levels, and one is
    // random. Then we choose the move with the resulting highest score.
    for (size_t i = 0; i < multiPV; ++i)
    {
        // This is our magic formula
        int push = (weakness * int(topScore - rootMoves[i].score)
                    + delta * (rng.rand<unsigned>() % int(weakness)))
                 / 128;

        if (rootMoves[i].score + push >= maxScore)
        {
            maxScore = rootMoves[i].score + push;
            best     = rootMoves[i].pv[0];
        }
    }

    return best;
}


// Used to print debug info and, more importantly,
// to detect when we are out of available time and thus stop the search.
void SearchManager::check_time(Search::Worker& worker) {
    if (--callsCnt > 0)
        return;

    // When using nodes, ensure checking rate is not lower than 0.1% of nodes
    callsCnt = worker.limits.nodes ? std::min(512, int(worker.limits.nodes / 1024)) : 512;

    static TimePoint lastInfoTime = now();

    TimePoint elapsed = tm.elapsed([&worker]() { return worker.threads.nodes_searched(); });
    TimePoint tick    = worker.limits.startTime + elapsed;

    if (tick - lastInfoTime >= 1000)
    {
        lastInfoTime = tick;
        dbg_print();
    }

    // We should not stop pondering until told so by the GUI
    if (ponder)
        return;

    if (
      // Later we rely on the fact that we can at least use the mainthread previous
      // root-search score and PV in a multithreaded environment to prove mated-in scores.
      worker.completedDepth >= 1
      && ((worker.limits.use_time_management() && (elapsed > tm.maximum() || stopOnPonderhit))
          || (worker.limits.movetime && elapsed >= worker.limits.movetime)
          || (worker.limits.nodes && worker.threads.nodes_searched() >= worker.limits.nodes)))
        worker.threads.stop = worker.threads.abortedSearch = true;
}

void SearchManager::pv(const Search::Worker&     worker,
                       const ThreadPool&         threads,
                       const TranspositionTable& tt,
                       Depth                     depth) const {

    const auto  nodes     = threads.nodes_searched();
    const auto& rootMoves = worker.rootMoves;
    const auto& pos       = worker.rootPos;
    size_t      pvIdx     = worker.pvIdx;
    TimePoint   time      = tm.elapsed_time() + 1;
    size_t      multiPV   = std::min(size_t(worker.options["MultiPV"]), rootMoves.size());
    uint64_t    tbHits    = threads.tb_hits() + (worker.tbConfig.rootInTB ? rootMoves.size() : 0);

    for (size_t i = 0; i < multiPV; ++i)
    {
        bool updated = rootMoves[i].score != -VALUE_INFINITE;

        if (depth == 1 && !updated && i > 0)
            continue;

        Depth d = updated ? depth : std::max(1, depth - 1);
        Value v = updated ? rootMoves[i].uciScore : rootMoves[i].previousScore;

        if (v == -VALUE_INFINITE)
            v = VALUE_ZERO;

        bool tb = worker.tbConfig.rootInTB && std::abs(v) <= VALUE_TB;
        v       = tb ? rootMoves[i].tbScore : v;

        std::string pv;
        for (Move m : rootMoves[i].pv)
            pv += UCIEngine::move(m, pos.is_chess960()) + " ";

        // remove last whitespace
        if (!pv.empty())
            pv.pop_back();

        auto wdl   = worker.options["UCI_ShowWDL"] ? UCIEngine::wdl(v, pos) : "";
        auto bound = rootMoves[i].scoreLowerbound
                     ? "lowerbound"
                     : (rootMoves[i].scoreUpperbound ? "upperbound" : "");

        InfoFull info;

        info.depth    = d;
        info.selDepth = rootMoves[i].selDepth;
        info.multiPV  = i + 1;
        info.score    = {v, pos};
        info.wdl      = wdl;

        if (i == pvIdx && !tb && updated)  // tablebase- and previous-scores are exact
            info.bound = bound;

        info.timeMs   = time;
        info.nodes    = nodes;
        info.nps      = nodes * 1000 / time;
        info.tbHits   = tbHits;
        info.pv       = pv;
        info.hashfull = tt.hashfull();

        updates.onUpdateFull(info);
    }
}

// Called in case we have no ponder move before exiting the search,
// for instance, in case we stop the search during a fail high at root.
// We try hard to have a ponder move to return to the GUI,
// otherwise in case of 'ponder on' we have nothing to think about.
bool RootMove::extract_ponder_from_tt(const TranspositionTable& tt, Position& pos) {

    StateInfo st;
    ASSERT_ALIGNED(&st, Eval::NNUE::CacheLineSize);

    bool ttHit;

    assert(pv.size() == 1);
    if (pv[0] == Move::none())
        return false;

    pos.do_move(pv[0], st);
    TTEntry* tte = tt.probe(pos.key(), ttHit);

    if (ttHit)
    {
        Move m = tte->move();  // Local copy to be SMP safe
        if (MoveList<LEGAL>(pos).contains(m))
            pv.push_back(m);
    }

    pos.undo_move(pv[0]);
    return pv.size() > 1;
}


}  // namespace Stockfish<|MERGE_RESOLUTION|>--- conflicted
+++ resolved
@@ -835,11 +835,7 @@
 
     // Use qsearch if depth <= 0.
     if (depth <= 0)
-<<<<<<< HEAD
-        return qsearch<PV> (pos, ss, alpha, beta);
-=======
         return qsearch<PV>(pos, ss, alpha, beta);
->>>>>>> 61acbfc7
 
     // For cutNodes, if depth is high enough, decrease depth by 2 if there is no ttMove, or
     // by 1 if there is a ttMove with an upper bound.
@@ -1078,10 +1074,6 @@
                               + (value < singularBeta - tripleMargin)
                               + (value < singularBeta - quadMargin);
 
-<<<<<<< HEAD
-=======
-                    depth += ((!PvNode) && (depth < 16));
->>>>>>> 61acbfc7
                 }
 
                 // Multi-cut pruning
