--- conflicted
+++ resolved
@@ -1053,17 +1053,6 @@
 
                 if (value < singularBeta)
                 {
-<<<<<<< HEAD
-                    int doubleMargin =        251 *  PvNode - 241 * !ttCapture;
-                    int tripleMargin = 493  - 234 * !PvNode - 248 * !ttCapture - 124 * (!ss->ttPv && ttCapture);
-                    int quadMargin   = 1007 - 354 * !PvNode - 300 * !ttCapture - 206 * !ss->ttPv;
-
-                    extension    = 1 + (value < singularBeta - doubleMargin)
-                                     + (value < singularBeta - tripleMargin)
-                                     + (value < singularBeta - quadMargin);
-
-                    depth += ((!PvNode) && (depth < 14));
-=======
                         int index = 0; //!PvNode && !ttCapture && !ss->ttPv
                         if (PvNode && !ttCapture)
                             index = 1;
@@ -1083,7 +1072,6 @@
 
                         depth += ((!PvNode) && (depth < 14));
 
->>>>>>> 01cb260e
                 }
 
                 // Multi-cut pruning
