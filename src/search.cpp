/*
  Stockfish, a UCI chess playing engine derived from Glaurung 2.1
  Copyright (C) 2004-2024 The Stockfish developers (see AUTHORS file)

  Stockfish is free software: you can redistribute it and/or modify
  it under the terms of the GNU General Public License as published by
  the Free Software Foundation, either version 3 of the License, or
  (at your option) any later version.

  Stockfish is distributed in the hope that it will be useful,
  but WITHOUT ANY WARRANTY; without even the implied warranty of
  MERCHANTABILITY or FITNESS FOR A PARTICULAR PURPOSE.  See the
  GNU General Public License for more details.

  You should have received a copy of the GNU General Public License
  along with this program.  If not, see <http://www.gnu.org/licenses/>.
*/

#include "search.h"

#include <algorithm>
#include <array>
#include <atomic>
#include <cassert>
#include <cmath>
#include <cstdlib>
#include <cstring>
#include <initializer_list>
#include <iostream>
#include <utility>

#include "bitboard.h"
#include "evaluate.h"
#include "misc.h"
#include "movegen.h"
#include "movepick.h"
#include "nnue/evaluate_nnue.h"
#include "nnue/nnue_common.h"
#include "position.h"
#include "syzygy/tbprobe.h"
#include "thread.h"
#include "timeman.h"
#include "tt.h"
#include "uci.h"
#include "ucioption.h"

namespace Stockfish {

namespace Tablebases {

int   Cardinality;
bool  RootInTB;
bool  UseRule50;
Depth ProbeDepth;
}

namespace TB = Tablebases;

using Eval::evaluate;
using namespace Search;

namespace {


// Futility margin
Value futility_margin(Depth d, bool noTtCutNode, bool improving) {
    return ((116 - 44 * noTtCutNode) * (d - improving));
}

<<<<<<< HEAD
// Reductions lookup table initialized at startup
int Reductions[MAX_MOVES];  // [depth or moveNumber]
int cutoffCntReduction[2048];

Depth reduction(bool i, Depth d, int mn, int delta, int rootDelta) {
    int reductionScale = Reductions[d] * Reductions[mn];
    return (reductionScale + 1346 - int(delta) * 896 / int(rootDelta)) / 1024
         + (!i && reductionScale > 880);
}

=======
>>>>>>> cf5b0709
constexpr int futility_move_count(bool improving, Depth depth) {
    return improving ? (3 + depth * depth) : (3 + depth * depth) / 2;
}

// Guarantee evaluation does not hit the tablebase range
constexpr Value to_static_eval(const Value v) {
    return std::clamp(int(v), VALUE_TB_LOSS_IN_MAX_PLY + 1, VALUE_TB_WIN_IN_MAX_PLY - 1);
}

// History and stats update bonus, based on depth
int stat_bonus(Depth d) { return std::min(268 * d - 352, 1153); }

// History and stats update malus, based on depth
int stat_malus(Depth d) { return std::min(400 * d - 354, 1201); }

// Add a small random component to draw evaluations to avoid 3-fold blindness
Value value_draw(size_t nodes) { return VALUE_DRAW - 1 + Value(nodes & 0x2); }

// Skill structure is used to implement strength limit. If we have a UCI_Elo,
// we convert it to an appropriate skill level, anchored to the Stash engine.
// This method is based on a fit of the Elo results for games played between
// Stockfish at various skill levels and various versions of the Stash engine.
// Skill 0 .. 19 now covers CCRL Blitz Elo from 1320 to 3190, approximately
// Reference: https://github.com/vondele/Stockfish/commit/a08b8d4e9711c2
struct Skill {
    Skill(int skill_level, int uci_elo) {
        if (uci_elo)
        {
            double e = double(uci_elo - 1320) / (3190 - 1320);
            level = std::clamp((((37.2473 * e - 40.8525) * e + 22.2943) * e - 0.311438), 0.0, 19.0);
        }
        else
            level = double(skill_level);
    }
    bool enabled() const { return level < 20.0; }
    bool time_to_pick(Depth depth) const { return depth == 1 + int(level); }
    Move pick_best(const RootMoves&, size_t multiPV);

    double level;
    Move   best = Move::none();
};

Value value_to_tt(Value v, int ply);
Value value_from_tt(Value v, int ply, int r50c);
void  update_pv(Move* pv, Move move, const Move* childPv);
void  update_continuation_histories(Stack* ss, Piece pc, Square to, int bonus);
void  update_quiet_stats(
   const Position& pos, Stack* ss, Search::Worker& workerThread, Move move, int bonus);
void update_all_stats(const Position& pos,
                      Stack*          ss,
                      Search::Worker& workerThread,
                      Move            bestMove,
                      Value           bestValue,
                      Value           beta,
                      Square          prevSq,
                      Move*           quietsSearched,
                      int             quietCount,
                      Move*           capturesSearched,
                      int             captureCount,
                      Depth           depth);

// Utility to verify move generation. All the leaf nodes up
// to the given depth are generated and counted, and the sum is returned.
template<bool Root>
uint64_t perft(Position& pos, Depth depth) {

    StateInfo st;
    ASSERT_ALIGNED(&st, Eval::NNUE::CacheLineSize);

    uint64_t   cnt, nodes = 0;
    const bool leaf = (depth == 2);

    for (const auto& m : MoveList<LEGAL>(pos))
    {
        if (Root && depth <= 1)
            cnt = 1, nodes++;
        else
        {
            pos.do_move(m, st);
            cnt = leaf ? MoveList<LEGAL>(pos).size() : perft<false>(pos, depth - 1);
            nodes += cnt;
            pos.undo_move(m);
        }
        if (Root)
            sync_cout << UCI::move(m, pos.is_chess960()) << ": " << cnt << sync_endl;
    }
    return nodes;
}

}  // namespace


<<<<<<< HEAD
// Called at startup to initialize various lookup tables
void Search::init() {

    for (int i = 1; i < MAX_MOVES; ++i)
        Reductions[i] = int((20.37 + std::log(Threads.size()) / 2) * std::log(i));

    for (int i = 1; i < 2048; ++i)
        cutoffCntReduction[i] = int(std::log(double(i) + 1.055) * 16114.7 / std::log(17.881));
=======
Search::Worker::Worker(SharedState&                    sharedState,
                       std::unique_ptr<ISearchManager> sm,
                       size_t                          thread_id) :
    // Unpack the SharedState struct into member variables
    thread_idx(thread_id),
    manager(std::move(sm)),
    options(sharedState.options),
    threads(sharedState.threads),
    tt(sharedState.tt) {
    clear();
>>>>>>> cf5b0709
}

void Search::Worker::start_searching() {
    // Non-main threads go directly to iterative_deepening()
    if (!is_mainthread())
    {
        iterative_deepening();
        return;
    }

    if (limits.perft)
    {
        nodes = perft<true>(rootPos, limits.perft);
        sync_cout << "\nNodes searched: " << nodes << "\n" << sync_endl;
        return;
    }

    main_manager()->tm.init(limits, rootPos.side_to_move(), rootPos.game_ply(), options);
    tt.new_search();

    if (rootMoves.empty())
    {
        rootMoves.emplace_back(Move::none());
        sync_cout << "info depth 0 score "
                  << UCI::value(rootPos.checkers() ? -VALUE_MATE : VALUE_DRAW) << sync_endl;
    }
    else
    {
        threads.start_searching();  // start non-main threads
        iterative_deepening();      // main thread start searching
    }

    // When we reach the maximum depth, we can arrive here without a raise of
    // threads.stop. However, if we are pondering or in an infinite search,
    // the UCI protocol states that we shouldn't print the best move before the
    // GUI sends a "stop" or "ponderhit" command. We therefore simply wait here
    // until the GUI sends one of those commands.
    while (!threads.stop && (main_manager()->ponder || limits.infinite))
    {}  // Busy wait for a stop or a ponder reset

    // Stop the threads if not already stopped (also raise the stop if
    // "ponderhit" just reset threads.ponder).
    threads.stop = true;

    // Wait until all threads have finished
    threads.wait_for_search_finished();

    // When playing in 'nodes as time' mode, subtract the searched nodes from
    // the available ones before exiting.
    if (limits.npmsec)
        main_manager()->tm.advance_nodes_time(limits.inc[rootPos.side_to_move()]
                                              - threads.nodes_searched());

    Worker* bestThread = this;
    Skill   skill =
      Skill(options["Skill Level"], options["UCI_LimitStrength"] ? int(options["UCI_Elo"]) : 0);

    if (int(options["MultiPV"]) == 1 && !limits.depth && !skill.enabled()
        && rootMoves[0].pv[0] != Move::none())
        bestThread = threads.get_best_thread()->worker.get();

    main_manager()->bestPreviousScore        = bestThread->rootMoves[0].score;
    main_manager()->bestPreviousAverageScore = bestThread->rootMoves[0].averageScore;

    // Send again PV info if we have a new best thread
    if (bestThread != this)
        sync_cout << UCI::pv(*bestThread, main_manager()->tm.elapsed(threads.nodes_searched()),
                             threads.nodes_searched(), threads.tb_hits(), tt.hashfull(),
                             TB::RootInTB)
                  << sync_endl;

    sync_cout << "bestmove " << UCI::move(bestThread->rootMoves[0].pv[0], rootPos.is_chess960());

    if (bestThread->rootMoves[0].pv.size() > 1
        || bestThread->rootMoves[0].extract_ponder_from_tt(tt, rootPos))
        std::cout << " ponder " << UCI::move(bestThread->rootMoves[0].pv[1], rootPos.is_chess960());

    std::cout << sync_endl;
}

// Main iterative deepening loop. It calls search()
// repeatedly with increasing depth until the allocated thinking time has been
// consumed, the user stops the search, or the maximum search depth is reached.
void Search::Worker::iterative_deepening() {

    // Allocate stack with extra size to allow access from (ss - 7) to (ss + 2):
    // (ss - 7) is needed for update_continuation_histories(ss - 1) which accesses (ss - 6),
    // (ss + 2) is needed for initialization of cutOffCnt and killers.
    Stack          stack[MAX_PLY + 10], *ss = stack + 7;
    Move           pv[MAX_PLY + 1];
    Value          alpha, beta;
    Move           lastBestMove      = Move::none();
    Depth          lastBestMoveDepth = 0;
    SearchManager* mainThread        = (thread_idx == 0 ? main_manager() : nullptr);
    double         timeReduction = 1, totBestMoveChanges = 0;
    Color          us = rootPos.side_to_move();
    int            delta, iterIdx = 0;

    std::memset(ss - 7, 0, 10 * sizeof(Stack));
    for (int i = 7; i > 0; --i)
    {
        (ss - i)->continuationHistory =
          &this->continuationHistory[0][0][NO_PIECE][0];  // Use as a sentinel
        (ss - i)->staticEval = VALUE_NONE;
    }

    for (int i = 0; i <= MAX_PLY + 2; ++i)
        (ss + i)->ply = i;

    ss->pv = pv;

    iterBestValue = -VALUE_INFINITE;

    if (mainThread)
    {
        if (mainThread->bestPreviousScore == VALUE_INFINITE)
            for (int i = 0; i < 4; ++i)
                mainThread->iterValue[i] = VALUE_ZERO;
        else
            for (int i = 0; i < 4; ++i)
                mainThread->iterValue[i] = mainThread->bestPreviousScore;
    }

    size_t multiPV = size_t(options["MultiPV"]);
    Skill skill(options["Skill Level"], options["UCI_LimitStrength"] ? int(options["UCI_Elo"]) : 0);

    // When playing with strength handicap enable MultiPV search that we will
    // use behind-the-scenes to retrieve a set of possible moves.
    if (skill.enabled())
        multiPV = std::max(multiPV, size_t(4));

    multiPV = std::min(multiPV, rootMoves.size());

    int searchAgainCounter = 0;

    // Iterative deepening loop until requested to stop or the target depth is reached
    while (++rootDepth < MAX_PLY && !threads.stop
           && !(limits.depth && mainThread && rootDepth > limits.depth))
    {
        // Age out PV variability metric
        if (mainThread)
            totBestMoveChanges /= 2;

        // Save the last iteration's scores before the first PV line is searched and
        // all the move scores except the (new) PV are set to -VALUE_INFINITE.
        for (RootMove& rm : rootMoves)
            rm.previousScore = rm.score;

        size_t pvFirst = 0;
        pvLast         = 0;

        if (!threads.increaseDepth)
            searchAgainCounter++;

        // MultiPV loop. We perform a full root search for each PV line
        for (pvIdx = 0; pvIdx < multiPV && !threads.stop; ++pvIdx)
        {
            if (pvIdx == pvLast)
            {
                pvFirst = pvLast;
                for (pvLast++; pvLast < rootMoves.size(); pvLast++)
                    if (rootMoves[pvLast].tbRank != rootMoves[pvFirst].tbRank)
                        break;
            }

            // Reset UCI info selDepth for each depth and each PV line
            selDepth = 0;

            // Reset aspiration window starting size
            Value avg = rootMoves[pvIdx].averageScore;
            delta     = Value(9) + int(avg) * avg / 14847;
            alpha     = std::max(avg - delta, -VALUE_INFINITE);
            beta      = std::min(avg + delta, int(VALUE_INFINITE));

            // Adjust optimism based on root move's averageScore (~4 Elo)
            optimism[us]  = 121 * avg / (std::abs(avg) + 109);
            optimism[~us] = -optimism[us];

            // Start with a small aspiration window and, in the case of a fail
            // high/low, re-search with a bigger window until we don't fail
            // high/low anymore.
            int failedHighCnt = 0;
            while (true)
            {
                // Adjust the effective depth searched, but ensure at least one effective increment
                // for every four searchAgain steps (see issue #2717).
                Depth adjustedDepth =
                  std::max(1, rootDepth - failedHighCnt - 3 * (searchAgainCounter + 1) / 4);
                iterBestValue = search<Root>(rootPos, ss, alpha, beta, adjustedDepth, false);

                // Bring the best move to the front. It is critical that sorting
                // is done with a stable algorithm because all the values but the
                // first and eventually the new best one is set to -VALUE_INFINITE
                // and we want to keep the same order for all the moves except the
                // new PV that goes to the front. Note that in the case of MultiPV
                // search the already searched PV lines are preserved.
                std::stable_sort(rootMoves.begin() + pvIdx, rootMoves.begin() + pvLast);

                // If search has been stopped, we break immediately. Sorting is
                // safe because RootMoves is still valid, although it refers to
                // the previous iteration.
                if (threads.stop)
                    break;

                // When failing high/low give some update (without cluttering
                // the UI) before a re-search.
                if (mainThread && multiPV == 1 && (iterBestValue <= alpha || iterBestValue >= beta)
                    && mainThread->tm.elapsed(threads.nodes_searched()) > 3000)
                    sync_cout << UCI::pv(*this, mainThread->tm.elapsed(threads.nodes_searched()),
                                         threads.nodes_searched(), threads.tb_hits(), tt.hashfull(),
                                         TB::RootInTB)
                              << sync_endl;

                // In case of failing low/high increase aspiration window and
                // re-search, otherwise exit the loop.
                if (iterBestValue <= alpha)
                {
                    beta  = (alpha + beta) / 2;
                    alpha = std::max(iterBestValue - delta, -VALUE_INFINITE);

                    failedHighCnt = 0;
                    if (mainThread)
                        mainThread->stopOnPonderhit = false;
                }
                else if (iterBestValue >= beta)
                {
                    beta = std::min(iterBestValue + delta, int(VALUE_INFINITE));
                    ++failedHighCnt;
                }
                else
                    break;

                delta += delta / 3;

                assert(alpha >= -VALUE_INFINITE && beta <= VALUE_INFINITE);
            }

            // Sort the PV lines searched so far and update the GUI
            std::stable_sort(rootMoves.begin() + pvFirst, rootMoves.begin() + pvIdx + 1);

            if (mainThread
                && (threads.stop || pvIdx + 1 == multiPV
                    || mainThread->tm.elapsed(threads.nodes_searched()) > 3000))
                sync_cout << UCI::pv(*this, mainThread->tm.elapsed(threads.nodes_searched()),
                                     threads.nodes_searched(), threads.tb_hits(), tt.hashfull(),
                                     TB::RootInTB)
                          << sync_endl;
        }

        if (!threads.stop)
            completedDepth = rootDepth;

        if (rootMoves[0].pv[0] != lastBestMove)
        {
            lastBestMove      = rootMoves[0].pv[0];
            lastBestMoveDepth = rootDepth;
        }

        // Have we found a "mate in x"?
        if (limits.mate && iterBestValue >= VALUE_MATE_IN_MAX_PLY
            && VALUE_MATE - iterBestValue <= 2 * limits.mate)
            threads.stop = true;

        if (!mainThread)
            continue;

        // If the skill level is enabled and time is up, pick a sub-optimal best move
        if (skill.enabled() && skill.time_to_pick(rootDepth))
            skill.pick_best(rootMoves, multiPV);

        // Use part of the gained time from a previous stable move for the current move
        for (Thread* th : threads)
        {
            totBestMoveChanges += th->worker->bestMoveChanges;
            th->worker->bestMoveChanges = 0;
        }

        // Do we have time for the next iteration? Can we stop searching now?
        if (limits.use_time_management() && !threads.stop && !mainThread->stopOnPonderhit)
        {
            double fallingEval = (66 + 14 * (mainThread->bestPreviousAverageScore - iterBestValue)
                                  + 6 * (mainThread->iterValue[iterIdx] - iterBestValue))
                               / 616.6;
            fallingEval = std::clamp(fallingEval, 0.51, 1.51);

            // If the bestMove is stable over several iterations, reduce time accordingly
            timeReduction    = lastBestMoveDepth + 8 < completedDepth ? 1.56 : 0.69;
            double reduction = (1.4 + mainThread->previousTimeReduction) / (2.17 * timeReduction);
            double bestMoveInstability = 1 + 1.79 * totBestMoveChanges / threads.size();

            double totalTime =
              mainThread->tm.optimum() * fallingEval * reduction * bestMoveInstability;

            // Cap used time in case of a single legal move for a better viewer experience
            if (rootMoves.size() == 1)
                totalTime = std::min(500.0, totalTime);

            // Stop the search if we have exceeded the totalTime
            if (mainThread->tm.elapsed(threads.nodes_searched()) > totalTime)
            {
                // If we are allowed to ponder do not stop the search now but
                // keep pondering until the GUI sends "ponderhit" or "stop".
                if (mainThread->ponder)
                    mainThread->stopOnPonderhit = true;
                else
                    threads.stop = true;
            }
            else if (!mainThread->ponder
                     && mainThread->tm.elapsed(threads.nodes_searched()) > totalTime * 0.50)
                threads.increaseDepth = false;
            else
                threads.increaseDepth = true;
        }

        mainThread->iterValue[iterIdx] = iterBestValue;
        iterIdx                        = (iterIdx + 1) & 3;
    }

    if (!mainThread)
        return;

    mainThread->previousTimeReduction = timeReduction;

    // If the skill level is enabled, swap the best PV line with the sub-optimal one
    if (skill.enabled())
        std::swap(rootMoves[0],
                  *std::find(rootMoves.begin(), rootMoves.end(),
                             skill.best ? skill.best : skill.pick_best(rootMoves, multiPV)));
}

void Search::Worker::clear() {
    counterMoves.fill(Move::none());
    mainHistory.fill(0);
    captureHistory.fill(0);
    pawnHistory.fill(0);
    correctionHistory.fill(0);

    for (bool inCheck : {false, true})
        for (StatsType c : {NoCaptures, Captures})
            for (auto& to : continuationHistory[inCheck][c])
                for (auto& h : to)
                    h->fill(-71);


    for (int i = 1; i < MAX_MOVES; ++i)
        reductions[i] = int((20.37 + std::log(size_t(options["Threads"])) / 2) * std::log(i));
}


// Main search function for both PV and non-PV nodes.
template<NodeType nodeType>
Value Search::Worker::search(
  Position& pos, Stack* ss, Value alpha, Value beta, Depth depth, bool cutNode) {

    constexpr bool PvNode   = nodeType != NonPV;
    constexpr bool rootNode = nodeType == Root;

    // Dive into quiescence search when the depth reaches zero
    if (depth <= 0)
        return qsearch < PvNode ? PV : NonPV > (pos, ss, alpha, beta);

    // Check if we have an upcoming move that draws by repetition, or
    // if the opponent had an alternative move earlier to this position.
    if (!rootNode && alpha < VALUE_DRAW && pos.has_game_cycle(ss->ply))
    {
        alpha = value_draw(this->nodes);
        if (alpha >= beta)
            return alpha;
    }

    assert(-VALUE_INFINITE <= alpha && alpha < beta && beta <= VALUE_INFINITE);
    assert(PvNode || (alpha == beta - 1));
    assert(0 < depth && depth < MAX_PLY);
    assert(!(PvNode && cutNode));

    Move      pv[MAX_PLY + 1], capturesSearched[32], quietsSearched[32];
    StateInfo st;
    ASSERT_ALIGNED(&st, Eval::NNUE::CacheLineSize);

    TTEntry* tte;
    Key      posKey;
    Move     ttMove, move, excludedMove, bestMove;
    Depth    extension, newDepth;
    Value    bestValue, value, ttValue, eval, maxValue, probCutBeta;
    bool     givesCheck, improving, priorCapture, singularQuietLMR;
    bool     capture, moveCountPruning, ttCapture;
    Piece    movedPiece;
    int      moveCount, captureCount, quietCount;

    // Step 1. Initialize node
    Worker* thisThread = this;
    ss->inCheck        = pos.checkers();
    priorCapture       = pos.captured_piece();
    Color us           = pos.side_to_move();
    moveCount = captureCount = quietCount = ss->moveCount = 0;
    bestValue                                             = -VALUE_INFINITE;
    maxValue                                              = VALUE_INFINITE;

    // Check for the available remaining time
    if (is_mainthread())
        main_manager()->check_time(*this);

    // Used to send selDepth info to GUI (selDepth counts from 1, ply from 0)
    if (PvNode && thisThread->selDepth < ss->ply + 1)
        thisThread->selDepth = ss->ply + 1;

    if (!rootNode)
    {
        // Step 2. Check for aborted search and immediate draw
        if (threads.stop.load(std::memory_order_relaxed) || pos.is_draw(ss->ply)
            || ss->ply >= MAX_PLY)
            return (ss->ply >= MAX_PLY && !ss->inCheck) ? evaluate(pos, *thisThread)
                                                        : value_draw(thisThread->nodes);

        // Step 3. Mate distance pruning. Even if we mate at the next move our score
        // would be at best mate_in(ss->ply + 1), but if alpha is already bigger because
        // a shorter mate was found upward in the tree then there is no need to search
        // because we will never beat the current alpha. Same logic but with reversed
        // signs apply also in the opposite condition of being mated instead of giving
        // mate. In this case, return a fail-high score.
        alpha = std::max(mated_in(ss->ply), alpha);
        beta  = std::min(mate_in(ss->ply + 1), beta);
        if (alpha >= beta)
            return alpha;
    }
    else
        thisThread->rootDelta = beta - alpha;

    assert(0 <= ss->ply && ss->ply < MAX_PLY);

    (ss + 1)->excludedMove = bestMove = Move::none();
    (ss + 2)->killers[0] = (ss + 2)->killers[1] = Move::none();
    (ss + 2)->cutoffCnt                         = 0;
    ss->doubleExtensions                        = (ss - 1)->doubleExtensions;
    Square prevSq = ((ss - 1)->currentMove).is_ok() ? ((ss - 1)->currentMove).to_sq() : SQ_NONE;
    ss->statScore = 0;

    // Step 4. Transposition table lookup.
    excludedMove = ss->excludedMove;
    posKey       = pos.key();
    tte          = tt.probe(posKey, ss->ttHit);
    ttValue   = ss->ttHit ? value_from_tt(tte->value(), ss->ply, pos.rule50_count()) : VALUE_NONE;
    ttMove    = rootNode  ? thisThread->rootMoves[thisThread->pvIdx].pv[0]
              : ss->ttHit ? tte->move()
                          : Move::none();
    ttCapture = ttMove && pos.capture_stage(ttMove);

    // At this point, if excluded, skip straight to step 6, static eval. However,
    // to save indentation, we list the condition in all code between here and there.
    if (!excludedMove)
        ss->ttPv = PvNode || (ss->ttHit && tte->is_pv());

    // At non-PV nodes we check for an early TT cutoff
    if (!PvNode && !excludedMove && tte->depth() > depth
        && ttValue != VALUE_NONE  // Possible in case of TT access race or if !ttHit
        && (tte->bound() & (ttValue >= beta ? BOUND_LOWER : BOUND_UPPER)))
    {
        // If ttMove is quiet, update move sorting heuristics on TT hit (~2 Elo)
        if (ttMove)
        {
            if (ttValue >= beta)
            {
                // Bonus for a quiet ttMove that fails high (~2 Elo)
                if (!ttCapture)
                    update_quiet_stats(pos, ss, *this, ttMove, stat_bonus(depth));

                // Extra penalty for early quiet moves of
                // the previous ply (~0 Elo on STC, ~2 Elo on LTC).
                if (prevSq != SQ_NONE && (ss - 1)->moveCount <= 2 && !priorCapture)
                    update_continuation_histories(ss - 1, pos.piece_on(prevSq), prevSq,
                                                  -stat_malus(depth + 1));
            }
            // Penalty for a quiet ttMove that fails low (~1 Elo)
            else if (!ttCapture)
            {
                int penalty = -stat_malus(depth);
                thisThread->mainHistory[us][ttMove.from_to()] << penalty;
                update_continuation_histories(ss, pos.moved_piece(ttMove), ttMove.to_sq(), penalty);
            }
        }

        // Partial workaround for the graph history interaction problem
        // For high rule50 counts don't produce transposition table cutoffs.
        if (pos.rule50_count() < 90)
            return ttValue >= beta && std::abs(ttValue) < VALUE_TB_WIN_IN_MAX_PLY
                   ? (ttValue * 3 + beta) / 4
                   : ttValue;
    }

    // Step 5. Tablebases probe
    if (!rootNode && !excludedMove && TB::Cardinality)
    {
        int piecesCount = pos.count<ALL_PIECES>();

        if (piecesCount <= TB::Cardinality
            && (piecesCount < TB::Cardinality || depth >= TB::ProbeDepth) && pos.rule50_count() == 0
            && !pos.can_castle(ANY_CASTLING))
        {
            TB::ProbeState err;
            TB::WDLScore   wdl = Tablebases::probe_wdl(pos, &err);

            // Force check of time on the next occasion
            if (is_mainthread())
                main_manager()->callsCnt = 0;

            if (err != TB::ProbeState::FAIL)
            {
                thisThread->tbHits.fetch_add(1, std::memory_order_relaxed);

                int drawScore = TB::UseRule50 ? 1 : 0;

                Value tbValue = VALUE_TB - ss->ply;

                // use the range VALUE_TB to VALUE_TB_WIN_IN_MAX_PLY to score
                value = wdl < -drawScore ? -tbValue
                      : wdl > drawScore  ? tbValue
                                         : VALUE_DRAW + 2 * wdl * drawScore;

                Bound b = wdl < -drawScore ? BOUND_UPPER
                        : wdl > drawScore  ? BOUND_LOWER
                                           : BOUND_EXACT;

                if (b == BOUND_EXACT || (b == BOUND_LOWER ? value >= beta : value <= alpha))
                {
                    tte->save(posKey, value_to_tt(value, ss->ply), ss->ttPv, b,
                              std::min(MAX_PLY - 1, depth + 6), Move::none(), VALUE_NONE,
                              tt.generation());

                    return value;
                }

                if (PvNode)
                {
                    if (b == BOUND_LOWER)
                        bestValue = value, alpha = std::max(alpha, bestValue);
                    else
                        maxValue = value;
                }
            }
        }
    }


    Value unadjustedStaticEval = VALUE_NONE;

    // Step 6. Static evaluation of the position
    if (ss->inCheck)
    {
        // Skip early pruning when in check
        ss->staticEval = eval = VALUE_NONE;
        improving             = false;
        goto moves_loop;
    }
    else if (excludedMove)
    {
        // Providing the hint that this node's accumulator will be used often
        // brings significant Elo gain (~13 Elo).
        Eval::NNUE::hint_common_parent_position(pos);
        unadjustedStaticEval = eval = ss->staticEval;
    }
    else if (ss->ttHit)
    {
        // Never assume anything about values stored in TT
        unadjustedStaticEval = ss->staticEval = eval = tte->eval();
        if (eval == VALUE_NONE)
            unadjustedStaticEval = ss->staticEval = eval = evaluate(pos, *thisThread);
        else if (PvNode)
            Eval::NNUE::hint_common_parent_position(pos);

        Value newEval =
          ss->staticEval
          + thisThread->correctionHistory[us][pawn_structure_index<Correction>(pos)]
              * std::abs(thisThread->correctionHistory[us][pawn_structure_index<Correction>(pos)])
              / 16384;

        ss->staticEval = eval = to_static_eval(newEval);

        // ttValue can be used as a better position evaluation (~7 Elo)
        if (ttValue != VALUE_NONE && (tte->bound() & (ttValue > eval ? BOUND_LOWER : BOUND_UPPER)))
            eval = ttValue;
    }
    else
    {
        unadjustedStaticEval = ss->staticEval = eval = evaluate(pos, *thisThread);

        Value newEval =
          ss->staticEval
          + thisThread->correctionHistory[us][pawn_structure_index<Correction>(pos)]
              * std::abs(thisThread->correctionHistory[us][pawn_structure_index<Correction>(pos)])
              / 16384;

        ss->staticEval = eval = to_static_eval(newEval);

        // Static evaluation is saved as it was before adjustment by correction history
        tte->save(posKey, VALUE_NONE, ss->ttPv, BOUND_NONE, DEPTH_NONE, Move::none(),
                  unadjustedStaticEval, tt.generation());
    }

    // Use static evaluation difference to improve quiet move ordering (~9 Elo)
    if (((ss - 1)->currentMove).is_ok() && !(ss - 1)->inCheck && !priorCapture)
    {
        int bonus = std::clamp(-13 * int((ss - 1)->staticEval + ss->staticEval), -1652, 1546);
        bonus     = bonus > 0 ? 2 * bonus : bonus / 2;
        thisThread->mainHistory[~us][((ss - 1)->currentMove).from_to()] << bonus;
        if (type_of(pos.piece_on(prevSq)) != PAWN && ((ss - 1)->currentMove).type_of() != PROMOTION)
            thisThread->pawnHistory[pawn_structure_index(pos)][pos.piece_on(prevSq)][prevSq]
              << bonus / 4;
    }

    // Set up the improving flag, which is true if current static evaluation is
    // bigger than the previous static evaluation at our turn (if we were in
    // check at our previous move we look at static evaluation at move prior to it
    // and if we were in check at move prior to it flag is set to true) and is
    // false otherwise. The improving flag is used in various pruning heuristics.
    improving = (ss - 2)->staticEval != VALUE_NONE
                ? ss->staticEval > (ss - 2)->staticEval
                : (ss - 4)->staticEval != VALUE_NONE && ss->staticEval > (ss - 4)->staticEval;

    // Step 7. Razoring (~1 Elo)
    // If eval is really low check with qsearch if it can exceed alpha, if it can't,
    // return a fail low.
    // Adjust razor margin according to cutoffCnt. (~1 Elo)
    if (eval < alpha - 472 - (284 - 165 * ((ss + 1)->cutoffCnt > 3)) * depth * depth)
    {
        value = qsearch<NonPV>(pos, ss, alpha - 1, alpha);
        if (value < alpha)
            return value;
    }

    // Step 8. Futility pruning: child node (~40 Elo)
    // The depth condition is important for mate finding.
    if (!ss->ttPv && depth < 9
        && eval - futility_margin(depth, cutNode && !ss->ttHit, improving)
               - (ss - 1)->statScore / 337
             >= beta
        && eval >= beta && eval < 29008  // smaller than TB wins
        && (!ttMove || ttCapture))
        return beta > VALUE_TB_LOSS_IN_MAX_PLY ? (eval + beta) / 2 : eval;

    // Step 9. Null move search with verification search (~35 Elo)
    if (!PvNode && (ss - 1)->currentMove != Move::null() && (ss - 1)->statScore < 17496
        && eval >= beta && eval >= ss->staticEval && ss->staticEval >= beta - 23 * depth + 304
        && !excludedMove && pos.non_pawn_material(us) && ss->ply >= thisThread->nmpMinPly
        && beta > VALUE_TB_LOSS_IN_MAX_PLY)
    {
        assert(eval - beta >= 0);

        // Null move dynamic reduction based on depth and eval
        Depth R = std::min(int(eval - beta) / 144, 6) + depth / 3 + 4;

        ss->currentMove         = Move::null();
        ss->continuationHistory = &thisThread->continuationHistory[0][0][NO_PIECE][0];

        pos.do_null_move(st, tt);

        Value nullValue = -search<NonPV>(pos, ss + 1, -beta, -beta + 1, depth - R, !cutNode);

        pos.undo_null_move();

        // Do not return unproven mate or TB scores
        if (nullValue >= beta && nullValue < VALUE_TB_WIN_IN_MAX_PLY)
        {
            if (thisThread->nmpMinPly || depth < 15)
                return nullValue;

            assert(!thisThread->nmpMinPly);  // Recursive verification is not allowed

            // Do verification search at high depths, with null move pruning disabled
            // until ply exceeds nmpMinPly.
            thisThread->nmpMinPly = ss->ply + 3 * (depth - R) / 4;

            Value v = search<NonPV>(pos, ss, beta - 1, beta, depth - R, false);

            thisThread->nmpMinPly = 0;

            if (v >= beta)
                return nullValue;
        }
    }

    // Step 10. Internal iterative reductions (~9 Elo)
    // For PV nodes without a ttMove, we decrease depth by 2,
    // or by 4 if the current position is present in the TT and
    // the stored depth is greater than or equal to the current depth.
    // Use qsearch if depth <= 0.
    if (PvNode && !ttMove)
        depth -= 2 + 2 * (ss->ttHit && tte->depth() >= depth);

    if (depth <= 0)
        return qsearch<PV>(pos, ss, alpha, beta);

    // For cutNodes without a ttMove, we decrease depth by 2 if depth is high enough.
    if (cutNode && depth >= 8 && !ttMove)
        depth -= 2;

    probCutBeta = beta + 163 - 67 * improving;

    // Step 11. ProbCut (~10 Elo)
    // If we have a good enough capture (or queen promotion) and a reduced search returns a value
    // much above beta, we can (almost) safely prune the previous move.
    if (
      !PvNode && depth > 3
      && std::abs(beta) < VALUE_TB_WIN_IN_MAX_PLY
      // If value from transposition table is lower than probCutBeta, don't attempt probCut
      // there and in further interactions with transposition table cutoff depth is set to depth - 3
      // because probCut search has depth set to depth - 4 but we also do a move before it
      // So effective depth is equal to depth - 3
      && !(tte->depth() >= depth - 3 && ttValue != VALUE_NONE && ttValue < probCutBeta))
    {
        assert(probCutBeta < VALUE_INFINITE && probCutBeta > beta);

        MovePicker mp(pos, ttMove, probCutBeta - ss->staticEval, &thisThread->captureHistory);

        while ((move = mp.next_move()) != Move::none())
            if (move != excludedMove && pos.legal(move))
            {
                assert(pos.capture_stage(move));

                // Prefetch the TT entry for the resulting position
                prefetch(tt.first_entry(pos.key_after(move)));

                ss->currentMove = move;
                ss->continuationHistory =
                  &this
                     ->continuationHistory[ss->inCheck][true][pos.moved_piece(move)][move.to_sq()];

                thisThread->nodes.fetch_add(1, std::memory_order_relaxed);
                pos.do_move(move, st);

                // Perform a preliminary qsearch to verify that the move holds
                value = -qsearch<NonPV>(pos, ss + 1, -probCutBeta, -probCutBeta + 1);

                // If the qsearch held, perform the regular search
                if (value >= probCutBeta)
                    value = -search<NonPV>(pos, ss + 1, -probCutBeta, -probCutBeta + 1, depth - 4,
                                           !cutNode);

                pos.undo_move(move);

                if (value >= probCutBeta)
                {
                    // Save ProbCut data into transposition table
                    tte->save(posKey, value_to_tt(value, ss->ply), ss->ttPv, BOUND_LOWER, depth - 3,
                              move, unadjustedStaticEval, tt.generation());
                    return std::abs(value) < VALUE_TB_WIN_IN_MAX_PLY ? value - (probCutBeta - beta)
                                                                     : value;
                }
            }

        Eval::NNUE::hint_common_parent_position(pos);
    }

moves_loop:  // When in check, search starts here

    // Step 12. A small Probcut idea, when we are in check (~4 Elo)
    probCutBeta = beta + 425;
    if (ss->inCheck && !PvNode && ttCapture && (tte->bound() & BOUND_LOWER)
        && tte->depth() >= depth - 4 && ttValue >= probCutBeta
        && std::abs(ttValue) < VALUE_TB_WIN_IN_MAX_PLY && std::abs(beta) < VALUE_TB_WIN_IN_MAX_PLY)
        return probCutBeta;

    const PieceToHistory* contHist[] = {(ss - 1)->continuationHistory,
                                        (ss - 2)->continuationHistory,
                                        (ss - 3)->continuationHistory,
                                        (ss - 4)->continuationHistory,
                                        nullptr,
                                        (ss - 6)->continuationHistory};

    Move countermove =
      prevSq != SQ_NONE ? thisThread->counterMoves[pos.piece_on(prevSq)][prevSq] : Move::none();

    MovePicker mp(pos, ttMove, depth, &thisThread->mainHistory, &thisThread->captureHistory,
                  contHist, &thisThread->pawnHistory, countermove, ss->killers);

    value            = bestValue;
    moveCountPruning = singularQuietLMR = false;

    // Indicate PvNodes that will probably fail low if the node was searched
    // at a depth equal to or greater than the current depth, and the result
    // of this search was a fail low.
    bool likelyFailLow = PvNode && ttMove && (tte->bound() & BOUND_UPPER) && tte->depth() >= depth;

    // Step 13. Loop through all pseudo-legal moves until no moves remain
    // or a beta cutoff occurs.
    while ((move = mp.next_move(moveCountPruning)) != Move::none())
    {
        assert(move.is_ok());

        if (move == excludedMove)
            continue;

        // Check for legality
        if (!pos.legal(move))
            continue;

        // At root obey the "searchmoves" option and skip moves not listed in Root
        // Move List. In MultiPV mode we also skip PV moves that have been already
        // searched and those of lower "TB rank" if we are in a TB root position.
        if (rootNode
            && !std::count(thisThread->rootMoves.begin() + thisThread->pvIdx,
                           thisThread->rootMoves.begin() + thisThread->pvLast, move))
            continue;

        ss->moveCount = ++moveCount;

        if (rootNode && is_mainthread()
            && main_manager()->tm.elapsed(threads.nodes_searched()) > 3000)
            sync_cout << "info depth " << depth << " currmove "
                      << UCI::move(move, pos.is_chess960()) << " currmovenumber "
                      << moveCount + thisThread->pvIdx << sync_endl;
        if (PvNode)
            (ss + 1)->pv = nullptr;

        extension  = 0;
        capture    = pos.capture_stage(move);
        movedPiece = pos.moved_piece(move);
        givesCheck = pos.gives_check(move);

        // Calculate new depth for this move
        newDepth = depth - 1;

        int delta = beta - alpha;

        Depth r = reduction(improving, depth, moveCount, delta);

        // Step 14. Pruning at shallow depth (~120 Elo).
        // Depth conditions are important for mate finding.
        if (!rootNode && pos.non_pawn_material(us) && bestValue > VALUE_TB_LOSS_IN_MAX_PLY)
        {
            // Skip quiet moves if movecount exceeds our FutilityMoveCount threshold (~8 Elo)
            if (!moveCountPruning)
                moveCountPruning = moveCount >= futility_move_count(improving, depth);

            // Reduced depth of the next LMR search
            int lmrDepth = newDepth - r;

            if (capture || givesCheck)
            {
                // Futility pruning for captures (~2 Elo)
                if (!givesCheck && lmrDepth < 7 && !ss->inCheck)
                {
                    Piece capturedPiece = pos.piece_on(move.to_sq());
                    int   futilityEval =
                      ss->staticEval + 238 + 305 * lmrDepth + PieceValue[capturedPiece]
                      + thisThread->captureHistory[movedPiece][move.to_sq()][type_of(capturedPiece)]
                          / 7;
                    if (futilityEval < alpha)
                        continue;
                }

                // SEE based pruning for captures and checks (~11 Elo)
                if (!pos.see_ge(move, -187 * depth))
                    continue;
            }
            else
            {
                int history =
                  (*contHist[0])[movedPiece][move.to_sq()]
                  + (*contHist[1])[movedPiece][move.to_sq()]
                  + (*contHist[3])[movedPiece][move.to_sq()]
                  + thisThread->pawnHistory[pawn_structure_index(pos)][movedPiece][move.to_sq()];

                // Continuation history based pruning (~2 Elo)
                if (lmrDepth < 6 && history < -3752 * depth)
                    continue;

                history += 2 * thisThread->mainHistory[us][move.from_to()];

                lmrDepth += history / 7838;
                lmrDepth = std::max(lmrDepth, -1);

                // Futility pruning: parent node (~13 Elo)
                if (!ss->inCheck && lmrDepth < 14
                    && ss->staticEval + (bestValue < ss->staticEval - 57 ? 124 : 71)
                           + 118 * lmrDepth
                         <= alpha)
                    continue;

                lmrDepth = std::max(lmrDepth, 0);

                // Prune moves with negative SEE (~4 Elo)
                if (!pos.see_ge(move, -26 * lmrDepth * lmrDepth))
                    continue;
            }
        }

        // Step 15. Extensions (~100 Elo)
        // We take care to not overdo to avoid search getting stuck.
        if (ss->ply < thisThread->rootDepth * 2)
        {
            // Singular extension search (~94 Elo). If all moves but one fail low on a
            // search of (alpha-s, beta-s), and just one fails high on (alpha, beta),
            // then that move is singular and should be extended. To verify this we do
            // a reduced search on the position excluding the ttMove and if the result
            // is lower than ttValue minus a margin, then we will extend the ttMove.

            // Note: the depth margin and singularBeta margin are known for having non-linear
            // scaling. Their values are optimized to time controls of 180+1.8 and longer
            // so changing them requires tests at these types of time controls.
            // Recursive singular search is avoided.
            if (!rootNode && move == ttMove && !excludedMove
                && depth >= 4 - (thisThread->completedDepth > 27) + 2 * (PvNode && tte->is_pv())
                && std::abs(ttValue) < VALUE_TB_WIN_IN_MAX_PLY && (tte->bound() & BOUND_LOWER)
                && tte->depth() >= depth - 3)
            {
                Value singularBeta  = ttValue - (66 + 58 * (ss->ttPv && !PvNode)) * depth / 64;
                Depth singularDepth = newDepth / 2;

                ss->excludedMove = move;
                value =
                  search<NonPV>(pos, ss, singularBeta - 1, singularBeta, singularDepth, cutNode);
                ss->excludedMove = Move::none();

                if (value < singularBeta)
                {
                    extension        = 1;
                    singularQuietLMR = !ttCapture;

                    // Avoid search explosion by limiting the number of double extensions
                    if (!PvNode && value < singularBeta - 17 && ss->doubleExtensions <= 11)
                    {
                        extension = 2;
                        depth += depth < 15;
                    }
                }

                // Multi-cut pruning
                // Our ttMove is assumed to fail high based on the bound of the TT entry,
                // and if after excluding the ttMove with a reduced search we fail high over the original beta,
                // we assume this expected cut-node is not singular (multiple moves fail high),
                // and we can prune the whole subtree by returning a softbound.
                else if (singularBeta >= beta)
                    return singularBeta;

                // Negative extensions
                // If other moves failed high over (ttValue - margin) without the ttMove on a reduced search,
                // but we cannot do multi-cut because (ttValue - margin) is lower than the original beta,
                // we do not know if the ttMove is singular or can do a multi-cut,
                // so we reduce the ttMove in favor of other moves based on some conditions:

                // If the ttMove is assumed to fail high over current beta (~7 Elo)
                else if (ttValue >= beta)
                    extension = -2 - !PvNode;

                // If we are on a cutNode but the ttMove is not assumed to fail high over current beta (~1 Elo)
                else if (cutNode)
                    extension = depth < 19 ? -2 : -1;

                // If the ttMove is assumed to fail low over the value of the reduced search (~1 Elo)
                else if (ttValue <= value)
                    extension = -1;
            }

            // Check extensions (~1 Elo)
            else if (givesCheck && depth > 10)
                extension = 1;

            // Quiet ttMove extensions (~1 Elo)
            else if (PvNode && move == ttMove && move == ss->killers[0]
                     && (*contHist[0])[movedPiece][move.to_sq()] >= 4325)
                extension = 1;

            // Recapture extensions (~1 Elo)
            else if (PvNode && move == ttMove && move.to_sq() == prevSq
                     && thisThread->captureHistory[movedPiece][move.to_sq()]
                                                  [type_of(pos.piece_on(move.to_sq()))]
                          > 4146)
                extension = 1;
        }

        // Add extension to new depth
        newDepth += extension;
        ss->doubleExtensions = (ss - 1)->doubleExtensions + (extension == 2);

        // Speculative prefetch as early as possible
        prefetch(tt.first_entry(pos.key_after(move)));

        // Update the current move (this must be done after singular extension search)
        ss->currentMove = move;
        ss->continuationHistory =
          &thisThread->continuationHistory[ss->inCheck][capture][movedPiece][move.to_sq()];

        // Step 16. Make the move
        thisThread->nodes.fetch_add(1, std::memory_order_relaxed);
        pos.do_move(move, st, givesCheck);

        // Decrease reduction if position is or has been on the PV (~4 Elo)
        if (ss->ttPv && !likelyFailLow)
            r -= 1 + (cutNode && tte->depth() >= depth) + (ttValue > alpha);

        // Decrease reduction if opponent's move count is high (~1 Elo)
        if ((ss - 1)->moveCount > 7)
            r--;

        // Increase reduction for cut nodes (~3 Elo)
        if (cutNode)
            r += 2;

        // Increase reduction if ttMove is a capture (~3 Elo)
        if (ttCapture)
            r++;

        // Decrease reduction for PvNodes (~2 Elo)
        if (PvNode)
            r--;

        // Decrease reduction if a quiet ttMove has been singularly extended (~1 Elo)
        if (singularQuietLMR)
            r--;

        // Increase reduction on repetition (~1 Elo)
        if (move == (ss - 4)->currentMove && pos.has_repeated())
            r += 2;

        if (move == ttMove && (ss + 1)->cutoffCnt < 3)
            r = 0;

        ss->statScore = 2 * thisThread->mainHistory[us][move.from_to()]
                      + (*contHist[0])[movedPiece][move.to_sq()]
                      + (*contHist[1])[movedPiece][move.to_sq()]
                      + (*contHist[3])[movedPiece][move.to_sq()] - 4147 
                      - cutoffCntReduction[std::min((ss + 1)->cutoffCnt, 2047)];

        // Decrease/increase reduction for moves with a good/bad history (~25 Elo)
        r -= ss->statScore / 15523;

        // Step 17. Late moves reduction / extension (LMR, ~117 Elo)
        // We use various heuristics for the sons of a node after the first son has
        // been searched. In general, we would like to reduce them, but there are many
        // cases where we extend a son if it has good chances to be "interesting".
        if (depth >= 2 && moveCount > 1 + rootNode
            && (!ss->ttPv || !capture || (cutNode && (ss - 1)->moveCount > 1)))
        {
            // In general we want to cap the LMR depth search at newDepth, but when
            // reduction is negative, we allow this move a limited search extension
            // beyond the first move depth. This may lead to hidden double extensions.
            // To prevent problems when the max value is less than the min value,
            // std::clamp has been replaced by a more robust implementation.
            Depth d = std::max(1, std::min(newDepth - r, newDepth + 1));

            value = -search<NonPV>(pos, ss + 1, -(alpha + 1), -alpha, d, true);

            // Do a full-depth search when reduced LMR search fails high
            if (value > alpha && d < newDepth)
            {
                // Adjust full-depth search based on LMR results - if the result
                // was good enough search deeper, if it was bad enough search shallower.
                const bool doDeeperSearch    = value > (bestValue + 53 + 2 * newDepth);  // (~1 Elo)
                const bool doShallowerSearch = value < bestValue + newDepth;             // (~2 Elo)

                newDepth += doDeeperSearch - doShallowerSearch;

                if (newDepth > d)
                    value = -search<NonPV>(pos, ss + 1, -(alpha + 1), -alpha, newDepth, !cutNode);

                // Post LMR continuation history updates (~1 Elo)
                int bonus = value <= alpha ? -stat_malus(newDepth)
                          : value >= beta  ? stat_bonus(newDepth)
                                           : 0;

                update_continuation_histories(ss, movedPiece, move.to_sq(), bonus);
            }
        }

        // Step 18. Full-depth search when LMR is skipped
        else if (!PvNode || moveCount > 1)
        {
            // Increase reduction if ttMove is not present (~1 Elo)
            if (!ttMove)
                r += 2;

            // Note that if expected reduction is high, we reduce search depth by 1 here (~9 Elo)
            value = -search<NonPV>(pos, ss + 1, -(alpha + 1), -alpha, newDepth - (r > 3), !cutNode);
        }

        // For PV nodes only, do a full PV search on the first move or after a fail high,
        // otherwise let the parent node fail low with value <= alpha and try another move.
        if (PvNode && (moveCount == 1 || value > alpha))
        {
            (ss + 1)->pv    = pv;
            (ss + 1)->pv[0] = Move::none();

            value = -search<PV>(pos, ss + 1, -beta, -alpha, newDepth, false);
        }

        // Step 19. Undo move
        pos.undo_move(move);

        assert(value > -VALUE_INFINITE && value < VALUE_INFINITE);

        // Step 20. Check for a new best move
        // Finished searching the move. If a stop occurred, the return value of
        // the search cannot be trusted, and we return immediately without
        // updating best move, PV and TT.
        if (threads.stop.load(std::memory_order_relaxed))
            return VALUE_ZERO;

        if (rootNode)
        {
            RootMove& rm =
              *std::find(thisThread->rootMoves.begin(), thisThread->rootMoves.end(), move);

            rm.averageScore =
              rm.averageScore != -VALUE_INFINITE ? (2 * value + rm.averageScore) / 3 : value;

            // PV move or new best move?
            if (moveCount == 1 || value > alpha)
            {
                rm.score = rm.uciScore = value;
                rm.selDepth            = thisThread->selDepth;
                rm.scoreLowerbound = rm.scoreUpperbound = false;

                if (value >= beta)
                {
                    rm.scoreLowerbound = true;
                    rm.uciScore        = beta;
                }
                else if (value <= alpha)
                {
                    rm.scoreUpperbound = true;
                    rm.uciScore        = alpha;
                }

                rm.pv.resize(1);

                assert((ss + 1)->pv);

                for (Move* m = (ss + 1)->pv; *m != Move::none(); ++m)
                    rm.pv.push_back(*m);

                // We record how often the best move has been changed in each iteration.
                // This information is used for time management. In MultiPV mode,
                // we must take care to only do this for the first PV line.
                if (moveCount > 1 && !thisThread->pvIdx)
                    ++thisThread->bestMoveChanges;
            }
            else
                // All other moves but the PV, are set to the lowest value: this
                // is not a problem when sorting because the sort is stable and the
                // move position in the list is preserved - just the PV is pushed up.
                rm.score = -VALUE_INFINITE;
        }

        if (value > bestValue)
        {
            bestValue = value;

            if (value > alpha)
            {
                bestMove = move;

                if (PvNode && !rootNode)  // Update pv even in fail-high case
                    update_pv(ss->pv, move, (ss + 1)->pv);

                if (value >= beta)
                {
                    ss->cutoffCnt += 1 + !ttMove;
                    assert(value >= beta);  // Fail high
                    break;
                }
                else
                {
                    // Reduce other moves if we have found at least one score improvement (~2 Elo)
                    if (depth > 2 && depth < 12 && beta < 13782 && value > -11541)
                        depth -= 2;

                    assert(depth > 0);
                    alpha = value;  // Update alpha! Always alpha < beta
                }
            }
        }

        // If the move is worse than some previously searched move,
        // remember it, to update its stats later.
        if (move != bestMove && moveCount <= 32)
        {
            if (capture)
                capturesSearched[captureCount++] = move;

            else
                quietsSearched[quietCount++] = move;
        }
    }

    // Step 21. Check for mate and stalemate
    // All legal moves have been searched and if there are no legal moves, it
    // must be a mate or a stalemate. If we are in a singular extension search then
    // return a fail low score.

    assert(moveCount || !ss->inCheck || excludedMove || !MoveList<LEGAL>(pos).size());

    if (!moveCount)
        bestValue = excludedMove ? alpha : ss->inCheck ? mated_in(ss->ply) : VALUE_DRAW;

    // If there is a move that produces search value greater than alpha we update the stats of searched moves
    else if (bestMove)
        update_all_stats(pos, ss, *this, bestMove, bestValue, beta, prevSq, quietsSearched,
                         quietCount, capturesSearched, captureCount, depth);

    // Bonus for prior countermove that caused the fail low
    else if (!priorCapture && prevSq != SQ_NONE)
    {
        int bonus = (depth > 6) + (PvNode || cutNode) + ((ss - 1)->statScore < -18782)
                  + ((ss - 1)->moveCount > 10);
        update_continuation_histories(ss - 1, pos.piece_on(prevSq), prevSq,
                                      stat_bonus(depth) * bonus);
        thisThread->mainHistory[~us][((ss - 1)->currentMove).from_to()]
          << stat_bonus(depth) * bonus / 2;
    }

    if (PvNode)
        bestValue = std::min(bestValue, maxValue);

    // If no good move is found and the previous position was ttPv, then the previous
    // opponent move is probably good and the new position is added to the search tree. (~7 Elo)
    if (bestValue <= alpha)
        ss->ttPv = ss->ttPv || ((ss - 1)->ttPv && depth > 3);

    // Write gathered information in transposition table
    // Static evaluation is saved as it was before correction history
    if (!excludedMove && !(rootNode && thisThread->pvIdx))
        tte->save(posKey, value_to_tt(bestValue, ss->ply), ss->ttPv,
                  bestValue >= beta    ? BOUND_LOWER
                  : PvNode && bestMove ? BOUND_EXACT
                                       : BOUND_UPPER,
                  depth, bestMove, unadjustedStaticEval, tt.generation());

    // Adjust correction history
    if (!ss->inCheck && (!bestMove || !pos.capture(bestMove))
        && !(bestValue >= beta && bestValue <= ss->staticEval)
        && !(!bestMove && bestValue >= ss->staticEval))
    {
        auto bonus = std::clamp(int(bestValue - ss->staticEval) * depth / 8,
                                -CORRECTION_HISTORY_LIMIT / 4, CORRECTION_HISTORY_LIMIT / 4);
        thisThread->correctionHistory[us][pawn_structure_index<Correction>(pos)] << bonus;
    }

    assert(bestValue > -VALUE_INFINITE && bestValue < VALUE_INFINITE);

    return bestValue;
}


// Quiescence search function, which is called by the main search
// function with zero depth, or recursively with further decreasing depth per call.
// (~155 Elo)
template<NodeType nodeType>
Value Search::Worker::qsearch(Position& pos, Stack* ss, Value alpha, Value beta, Depth depth) {

    static_assert(nodeType != Root);
    constexpr bool PvNode = nodeType == PV;

    assert(alpha >= -VALUE_INFINITE && alpha < beta && beta <= VALUE_INFINITE);
    assert(PvNode || (alpha == beta - 1));
    assert(depth <= 0);

    // Check if we have an upcoming move that draws by repetition, or
    // if the opponent had an alternative move earlier to this position.
    if (alpha < VALUE_DRAW && pos.has_game_cycle(ss->ply))
    {
        alpha = value_draw(this->nodes);
        if (alpha >= beta)
            return alpha;
    }

    Move      pv[MAX_PLY + 1];
    StateInfo st;
    ASSERT_ALIGNED(&st, Eval::NNUE::CacheLineSize);

    TTEntry* tte;
    Key      posKey;
    Move     ttMove, move, bestMove;
    Depth    ttDepth;
    Value    bestValue, value, ttValue, futilityValue, futilityBase;
    bool     pvHit, givesCheck, capture;
    int      moveCount;
    Color    us = pos.side_to_move();

    // Step 1. Initialize node
    if (PvNode)
    {
        (ss + 1)->pv = pv;
        ss->pv[0]    = Move::none();
    }

    Worker* thisThread = this;
    bestMove           = Move::none();
    ss->inCheck        = pos.checkers();
    moveCount          = 0;

    // Used to send selDepth info to GUI (selDepth counts from 1, ply from 0)
    if (PvNode && thisThread->selDepth < ss->ply + 1)
        thisThread->selDepth = ss->ply + 1;

    // Step 2. Check for an immediate draw or maximum ply reached
    if (pos.is_draw(ss->ply) || ss->ply >= MAX_PLY)
        return (ss->ply >= MAX_PLY && !ss->inCheck) ? evaluate(pos, *thisThread) : VALUE_DRAW;

    assert(0 <= ss->ply && ss->ply < MAX_PLY);

    // Decide the replacement and cutoff priority of the qsearch TT entries
    ttDepth = ss->inCheck || depth >= DEPTH_QS_CHECKS ? DEPTH_QS_CHECKS : DEPTH_QS_NO_CHECKS;

    // Step 3. Transposition table lookup
    posKey  = pos.key();
    tte     = tt.probe(posKey, ss->ttHit);
    ttValue = ss->ttHit ? value_from_tt(tte->value(), ss->ply, pos.rule50_count()) : VALUE_NONE;
    ttMove  = ss->ttHit ? tte->move() : Move::none();
    pvHit   = ss->ttHit && tte->is_pv();

    // At non-PV nodes we check for an early TT cutoff
    if (!PvNode && tte->depth() >= ttDepth
        && ttValue != VALUE_NONE  // Only in case of TT access race or if !ttHit
        && (tte->bound() & (ttValue >= beta ? BOUND_LOWER : BOUND_UPPER)))
        return ttValue;

    Value unadjustedStaticEval = VALUE_NONE;

    // Step 4. Static evaluation of the position
    if (ss->inCheck)
        bestValue = futilityBase = -VALUE_INFINITE;
    else
    {
        if (ss->ttHit)
        {
            // Never assume anything about values stored in TT
            if ((unadjustedStaticEval = ss->staticEval = bestValue = tte->eval()) == VALUE_NONE)
                unadjustedStaticEval = ss->staticEval = bestValue = evaluate(pos, *thisThread);

            Value newEval =
              ss->staticEval
              + thisThread->correctionHistory[us][pawn_structure_index<Correction>(pos)]
                  * std::abs(
                    thisThread->correctionHistory[us][pawn_structure_index<Correction>(pos)])
                  / 16384;

            ss->staticEval = bestValue = to_static_eval(newEval);

            // ttValue can be used as a better position evaluation (~13 Elo)
            if (ttValue != VALUE_NONE
                && (tte->bound() & (ttValue > bestValue ? BOUND_LOWER : BOUND_UPPER)))
                bestValue = ttValue;
        }
        else
        {
            // In case of null move search, use previous static eval with a different sign
            unadjustedStaticEval = ss->staticEval = bestValue =
              (ss - 1)->currentMove != Move::null() ? evaluate(pos, *thisThread)
                                                    : -(ss - 1)->staticEval;

            Value newEval =
              ss->staticEval
              + thisThread->correctionHistory[us][pawn_structure_index<Correction>(pos)]
                  * std::abs(
                    thisThread->correctionHistory[us][pawn_structure_index<Correction>(pos)])
                  / 16384;

            ss->staticEval = bestValue = to_static_eval(newEval);
        }

        // Stand pat. Return immediately if static value is at least beta
        if (bestValue >= beta)
        {
            if (!ss->ttHit)
                tte->save(posKey, value_to_tt(bestValue, ss->ply), false, BOUND_LOWER, DEPTH_NONE,
                          Move::none(), unadjustedStaticEval, tt.generation());

            return bestValue;
        }

        if (bestValue > alpha)
            alpha = bestValue;

        futilityBase = ss->staticEval + 182;
    }

    const PieceToHistory* contHist[] = {(ss - 1)->continuationHistory,
                                        (ss - 2)->continuationHistory};

    // Initialize a MovePicker object for the current position, and prepare
    // to search the moves. Because the depth is <= 0 here, only captures,
    // queen promotions, and other checks (only if depth >= DEPTH_QS_CHECKS)
    // will be generated.
    Square     prevSq = ((ss - 1)->currentMove).is_ok() ? ((ss - 1)->currentMove).to_sq() : SQ_NONE;
    MovePicker mp(pos, ttMove, depth, &thisThread->mainHistory, &thisThread->captureHistory,
                  contHist, &thisThread->pawnHistory);

    int quietCheckEvasions = 0;

    // Step 5. Loop through all pseudo-legal moves until no moves remain
    // or a beta cutoff occurs.
    while ((move = mp.next_move()) != Move::none())
    {
        assert(move.is_ok());

        // Check for legality
        if (!pos.legal(move))
            continue;

        givesCheck = pos.gives_check(move);
        capture    = pos.capture_stage(move);

        moveCount++;

        // Step 6. Pruning
        if (bestValue > VALUE_TB_LOSS_IN_MAX_PLY && pos.non_pawn_material(us))
        {
            // Futility pruning and moveCount pruning (~10 Elo)
            if (!givesCheck && move.to_sq() != prevSq && futilityBase > VALUE_TB_LOSS_IN_MAX_PLY
                && move.type_of() != PROMOTION)
            {
                if (moveCount > 2)
                    continue;

                futilityValue = futilityBase + PieceValue[pos.piece_on(move.to_sq())];

                // If static eval + value of piece we are going to capture is much lower
                // than alpha we can prune this move.
                if (futilityValue <= alpha)
                {
                    bestValue = std::max(bestValue, futilityValue);
                    continue;
                }

                // If static eval is much lower than alpha and move is not winning material
                // we can prune this move.
                if (futilityBase <= alpha && !pos.see_ge(move, VALUE_ZERO + 1))
                {
                    bestValue = std::max(bestValue, futilityBase);
                    continue;
                }

                // If static exchange evaluation is much worse than what is needed to not
                // fall below alpha we can prune this move.
                if (futilityBase > alpha && !pos.see_ge(move, (alpha - futilityBase) * 4))
                {
                    bestValue = alpha;
                    continue;
                }
            }

            // We prune after the second quiet check evasion move, where being 'in check' is
            // implicitly checked through the counter, and being a 'quiet move' apart from
            // being a tt move is assumed after an increment because captures are pushed ahead.
            if (quietCheckEvasions > 1)
                break;

            // Continuation history based pruning (~3 Elo)
            if (!capture && (*contHist[0])[pos.moved_piece(move)][move.to_sq()] < 0
                && (*contHist[1])[pos.moved_piece(move)][move.to_sq()] < 0)
                continue;

            // Do not search moves with bad enough SEE values (~5 Elo)
            if (!pos.see_ge(move, -77))
                continue;
        }

        // Speculative prefetch as early as possible
        prefetch(tt.first_entry(pos.key_after(move)));

        // Update the current move
        ss->currentMove = move;
        ss->continuationHistory =
          &thisThread
             ->continuationHistory[ss->inCheck][capture][pos.moved_piece(move)][move.to_sq()];

        quietCheckEvasions += !capture && ss->inCheck;

        // Step 7. Make and search the move
        thisThread->nodes.fetch_add(1, std::memory_order_relaxed);
        pos.do_move(move, st, givesCheck);
        value = -qsearch<nodeType>(pos, ss + 1, -beta, -alpha, depth - 1);
        pos.undo_move(move);

        assert(value > -VALUE_INFINITE && value < VALUE_INFINITE);

        // Step 8. Check for a new best move
        if (value > bestValue)
        {
            bestValue = value;

            if (value > alpha)
            {
                bestMove = move;

                if (PvNode)  // Update pv even in fail-high case
                    update_pv(ss->pv, move, (ss + 1)->pv);

                if (value < beta)  // Update alpha here!
                    alpha = value;
                else
                    break;  // Fail high
            }
        }
    }

    // Step 9. Check for mate
    // All legal moves have been searched. A special case: if we're in check
    // and no legal moves were found, it is checkmate.
    if (ss->inCheck && bestValue == -VALUE_INFINITE)
    {
        assert(!MoveList<LEGAL>(pos).size());

        return mated_in(ss->ply);  // Plies to mate from the root
    }

    if (std::abs(bestValue) < VALUE_TB_WIN_IN_MAX_PLY && bestValue >= beta)
        bestValue = (3 * bestValue + beta) / 4;

    // Save gathered info in transposition table
    // Static evaluation is saved as it was before adjustment by correction history
    tte->save(posKey, value_to_tt(bestValue, ss->ply), pvHit,
              bestValue >= beta ? BOUND_LOWER : BOUND_UPPER, ttDepth, bestMove,
              unadjustedStaticEval, tt.generation());

    assert(bestValue > -VALUE_INFINITE && bestValue < VALUE_INFINITE);

    return bestValue;
}


namespace {
// Adjusts a mate or TB score from "plies to mate from the root"
// to "plies to mate from the current position". Standard scores are unchanged.
// The function is called before storing a value in the transposition table.
Value value_to_tt(Value v, int ply) {

    assert(v != VALUE_NONE);

    return v >= VALUE_TB_WIN_IN_MAX_PLY ? v + ply : v <= VALUE_TB_LOSS_IN_MAX_PLY ? v - ply : v;
}


// Inverse of value_to_tt(): it adjusts a mate or TB score
// from the transposition table (which refers to the plies to mate/be mated from
// current position) to "plies to mate/be mated (TB win/loss) from the root".
// However, to avoid potentially false mate or TB scores related to the 50 moves rule
// and the graph history interaction, we return the highest non-TB score instead.
Value value_from_tt(Value v, int ply, int r50c) {

    if (v == VALUE_NONE)
        return VALUE_NONE;

    // handle TB win or better
    if (v >= VALUE_TB_WIN_IN_MAX_PLY)
    {
        // Downgrade a potentially false mate score
        if (v >= VALUE_MATE_IN_MAX_PLY && VALUE_MATE - v > 100 - r50c)
            return VALUE_TB_WIN_IN_MAX_PLY - 1;

        // Downgrade a potentially false TB score.
        if (VALUE_TB - v > 100 - r50c)
            return VALUE_TB_WIN_IN_MAX_PLY - 1;

        return v - ply;
    }

    // handle TB loss or worse
    if (v <= VALUE_TB_LOSS_IN_MAX_PLY)
    {
        // Downgrade a potentially false mate score.
        if (v <= VALUE_MATED_IN_MAX_PLY && VALUE_MATE + v > 100 - r50c)
            return VALUE_TB_LOSS_IN_MAX_PLY + 1;

        // Downgrade a potentially false TB score.
        if (VALUE_TB + v > 100 - r50c)
            return VALUE_TB_LOSS_IN_MAX_PLY + 1;

        return v + ply;
    }

    return v;
}


// Adds current move and appends child pv[]
void update_pv(Move* pv, Move move, const Move* childPv) {

    for (*pv++ = move; childPv && *childPv != Move::none();)
        *pv++ = *childPv++;
    *pv = Move::none();
}


// Updates stats at the end of search() when a bestMove is found
void update_all_stats(const Position& pos,
                      Stack*          ss,
                      Search::Worker& workerThread,
                      Move            bestMove,
                      Value           bestValue,
                      Value           beta,
                      Square          prevSq,
                      Move*           quietsSearched,
                      int             quietCount,
                      Move*           capturesSearched,
                      int             captureCount,
                      Depth           depth) {

    Color                  us             = pos.side_to_move();
    CapturePieceToHistory& captureHistory = workerThread.captureHistory;
    Piece                  moved_piece    = pos.moved_piece(bestMove);
    PieceType              captured;

    int quietMoveBonus = stat_bonus(depth + 1);
    int quietMoveMalus = stat_malus(depth);

    if (!pos.capture_stage(bestMove))
    {
        int bestMoveBonus = bestValue > beta + 173 ? quietMoveBonus      // larger bonus
                                                   : stat_bonus(depth);  // smaller bonus

        // Increase stats for the best move in case it was a quiet move
        update_quiet_stats(pos, ss, workerThread, bestMove, bestMoveBonus);

        int pIndex = pawn_structure_index(pos);
        workerThread.pawnHistory[pIndex][moved_piece][bestMove.to_sq()] << quietMoveBonus;

        // Decrease stats for all non-best quiet moves
        for (int i = 0; i < quietCount; ++i)
        {
            workerThread
                .pawnHistory[pIndex][pos.moved_piece(quietsSearched[i])][quietsSearched[i].to_sq()]
              << -quietMoveMalus;

            workerThread.mainHistory[us][quietsSearched[i].from_to()] << -quietMoveMalus;
            update_continuation_histories(ss, pos.moved_piece(quietsSearched[i]),
                                          quietsSearched[i].to_sq(), -quietMoveMalus);
        }
    }
    else
    {
        // Increase stats for the best move in case it was a capture move
        captured = type_of(pos.piece_on(bestMove.to_sq()));
        captureHistory[moved_piece][bestMove.to_sq()][captured] << quietMoveBonus;
    }

    // Extra penalty for a quiet early move that was not a TT move or
    // main killer move in previous ply when it gets refuted.
    if (prevSq != SQ_NONE
        && ((ss - 1)->moveCount == 1 + (ss - 1)->ttHit
            || ((ss - 1)->currentMove == (ss - 1)->killers[0]))
        && !pos.captured_piece())
        update_continuation_histories(ss - 1, pos.piece_on(prevSq), prevSq, -quietMoveMalus);

    // Decrease stats for all non-best capture moves
    for (int i = 0; i < captureCount; ++i)
    {
        moved_piece = pos.moved_piece(capturesSearched[i]);
        captured    = type_of(pos.piece_on(capturesSearched[i].to_sq()));
        captureHistory[moved_piece][capturesSearched[i].to_sq()][captured] << -quietMoveMalus;
    }
}


// Updates histories of the move pairs formed
// by moves at ply -1, -2, -3, -4, and -6 with current move.
void update_continuation_histories(Stack* ss, Piece pc, Square to, int bonus) {

    for (int i : {1, 2, 3, 4, 6})
    {
        // Only update the first 2 continuation histories if we are in check
        if (ss->inCheck && i > 2)
            break;
        if (((ss - i)->currentMove).is_ok())
            (*(ss - i)->continuationHistory)[pc][to] << bonus / (1 + 3 * (i == 3));
    }
}


// Updates move sorting heuristics
void update_quiet_stats(
  const Position& pos, Stack* ss, Search::Worker& workerThread, Move move, int bonus) {

    // Update killers
    if (ss->killers[0] != move)
    {
        ss->killers[1] = ss->killers[0];
        ss->killers[0] = move;
    }

    Color us = pos.side_to_move();
    workerThread.mainHistory[us][move.from_to()] << bonus;
    update_continuation_histories(ss, pos.moved_piece(move), move.to_sq(), bonus);

    // Update countermove history
    if (((ss - 1)->currentMove).is_ok())
    {
        Square prevSq                                           = ((ss - 1)->currentMove).to_sq();
        workerThread.counterMoves[pos.piece_on(prevSq)][prevSq] = move;
    }
}
}

// When playing with strength handicap, choose the best move among a set of RootMoves
// using a statistical rule dependent on 'level'. Idea by Heinz van Saanen.
Move Skill::pick_best(const RootMoves& rootMoves, size_t multiPV) {
    static PRNG rng(now());  // PRNG sequence should be non-deterministic

    // RootMoves are already sorted by score in descending order
    Value  topScore = rootMoves[0].score;
    int    delta    = std::min(topScore - rootMoves[multiPV - 1].score, int(PawnValue));
    int    maxScore = -VALUE_INFINITE;
    double weakness = 120 - 2 * level;

    // Choose best move. For each move score we add two terms, both dependent on
    // weakness. One is deterministic and bigger for weaker levels, and one is
    // random. Then we choose the move with the resulting highest score.
    for (size_t i = 0; i < multiPV; ++i)
    {
        // This is our magic formula
        int push = int((weakness * int(topScore - rootMoves[i].score)
                        + delta * (rng.rand<unsigned>() % int(weakness)))
                       / 128);

        if (rootMoves[i].score + push >= maxScore)
        {
            maxScore = rootMoves[i].score + push;
            best     = rootMoves[i].pv[0];
        }
    }

    return best;
}


// Used to print debug info and, more importantly,
// to detect when we are out of available time and thus stop the search.
void SearchManager::check_time(Search::Worker& worker) {
    if (--callsCnt > 0)
        return;

    // When using nodes, ensure checking rate is not lower than 0.1% of nodes
    callsCnt = worker.limits.nodes ? std::min(512, int(worker.limits.nodes / 1024)) : 512;

    static TimePoint lastInfoTime = now();

    TimePoint elapsed = tm.elapsed(worker.threads.nodes_searched());
    TimePoint tick    = worker.limits.startTime + elapsed;

    if (tick - lastInfoTime >= 1000)
    {
        lastInfoTime = tick;
        dbg_print();
    }

    // We should not stop pondering until told so by the GUI
    if (ponder)
        return;

    if ((worker.limits.use_time_management() && (elapsed > tm.maximum() || stopOnPonderhit))
        || (worker.limits.movetime && elapsed >= worker.limits.movetime)
        || (worker.limits.nodes
            && worker.threads.nodes_searched() >= uint64_t(worker.limits.nodes)))
        worker.threads.stop = true;
}

// Called in case we have no ponder move before exiting the search,
// for instance, in case we stop the search during a fail high at root.
// We try hard to have a ponder move to return to the GUI,
// otherwise in case of 'ponder on' we have nothing to think about.
bool RootMove::extract_ponder_from_tt(const TranspositionTable& tt, Position& pos) {

    StateInfo st;
    ASSERT_ALIGNED(&st, Eval::NNUE::CacheLineSize);

    bool ttHit;

    assert(pv.size() == 1);

    if (pv[0] == Move::none())
        return false;

    pos.do_move(pv[0], st);
    TTEntry* tte = tt.probe(pos.key(), ttHit);

    if (ttHit)
    {
        Move m = tte->move();  // Local copy to be SMP safe
        if (MoveList<LEGAL>(pos).contains(m))
            pv.push_back(m);
    }

    pos.undo_move(pv[0]);
    return pv.size() > 1;
}

void Tablebases::rank_root_moves(const OptionsMap&  options,
                                 Position&          pos,
                                 Search::RootMoves& rootMoves) {

    RootInTB           = false;
    UseRule50          = bool(options["Syzygy50MoveRule"]);
    ProbeDepth         = int(options["SyzygyProbeDepth"]);
    Cardinality        = int(options["SyzygyProbeLimit"]);
    bool dtz_available = true;

    // Tables with fewer pieces than SyzygyProbeLimit are searched with
    // ProbeDepth == DEPTH_ZERO
    if (Cardinality > MaxCardinality)
    {
        Cardinality = MaxCardinality;
        ProbeDepth  = 0;
    }

    if (Cardinality >= popcount(pos.pieces()) && !pos.can_castle(ANY_CASTLING))
    {
        // Rank moves using DTZ tables
        RootInTB = root_probe(pos, rootMoves, options["Syzygy50MoveRule"]);

        if (!RootInTB)
        {
            // DTZ tables are missing; try to rank moves using WDL tables
            dtz_available = false;
            RootInTB      = root_probe_wdl(pos, rootMoves, options["Syzygy50MoveRule"]);
        }
    }

    if (RootInTB)
    {
        // Sort moves according to TB rank
        std::stable_sort(rootMoves.begin(), rootMoves.end(),
                         [](const RootMove& a, const RootMove& b) { return a.tbRank > b.tbRank; });

        // Probe during search only if DTZ is not available and we are winning
        if (dtz_available || rootMoves[0].tbScore <= VALUE_DRAW)
            Cardinality = 0;
    }
    else
    {
        // Clean up if root_probe() and root_probe_wdl() have failed
        for (auto& m : rootMoves)
            m.tbRank = 0;
    }
}

}  // namespace Stockfish<|MERGE_RESOLUTION|>--- conflicted
+++ resolved
@@ -67,7 +67,6 @@
     return ((116 - 44 * noTtCutNode) * (d - improving));
 }
 
-<<<<<<< HEAD
 // Reductions lookup table initialized at startup
 int Reductions[MAX_MOVES];  // [depth or moveNumber]
 int cutoffCntReduction[2048];
@@ -78,8 +77,6 @@
          + (!i && reductionScale > 880);
 }
 
-=======
->>>>>>> cf5b0709
 constexpr int futility_move_count(bool improving, Depth depth) {
     return improving ? (3 + depth * depth) : (3 + depth * depth) / 2;
 }
@@ -172,7 +169,6 @@
 }  // namespace
 
 
-<<<<<<< HEAD
 // Called at startup to initialize various lookup tables
 void Search::init() {
 
@@ -181,7 +177,6 @@
 
     for (int i = 1; i < 2048; ++i)
         cutoffCntReduction[i] = int(std::log(double(i) + 1.055) * 16114.7 / std::log(17.881));
-=======
 Search::Worker::Worker(SharedState&                    sharedState,
                        std::unique_ptr<ISearchManager> sm,
                        size_t                          thread_id) :
@@ -192,7 +187,6 @@
     threads(sharedState.threads),
     tt(sharedState.tt) {
     clear();
->>>>>>> cf5b0709
 }
 
 void Search::Worker::start_searching() {
