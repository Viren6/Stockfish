/*
  Stockfish, a UCI chess playing engine derived from Glaurung 2.1
  Copyright (C) 2004-2024 The Stockfish developers (see AUTHORS file)

  Stockfish is free software: you can redistribute it and/or modify
  it under the terms of the GNU General Public License as published by
  the Free Software Foundation, either version 3 of the License, or
  (at your option) any later version.

  Stockfish is distributed in the hope that it will be useful,
  but WITHOUT ANY WARRANTY; without even the implied warranty of
  MERCHANTABILITY or FITNESS FOR A PARTICULAR PURPOSE.  See the
  GNU General Public License for more details.

  You should have received a copy of the GNU General Public License
  along with this program.  If not, see <http://www.gnu.org/licenses/>.
*/

#include "search.h"

#include <algorithm>
#include <array>
#include <atomic>
#include <cassert>
#include <cmath>
#include <cstdint>
#include <cstdlib>
#include <initializer_list>
#include <string>
#include <utility>

#include "evaluate.h"
#include "misc.h"
#include "movegen.h"
#include "movepick.h"
#include "nnue/network.h"
#include "nnue/nnue_accumulator.h"
#include "nnue/nnue_common.h"
#include "nnue/nnue_misc.h"
#include "position.h"
#include "syzygy/tbprobe.h"
#include "thread.h"
#include "timeman.h"
#include "tt.h"
#include "uci.h"
#include "ucioption.h"

namespace Stockfish {

namespace TB = Tablebases;

using Eval::evaluate;
using namespace Search;

namespace {

static constexpr double EvalLevel[10] = {0.981, 0.956, 0.895, 0.949, 0.913,
                                         0.942, 0.933, 0.890, 0.984, 0.941};

// Futility margin
Value futility_margin(Depth d, bool noTtCutNode, bool improving, bool oppWorsening) {
    Value futilityMult       = 126 - 46 * noTtCutNode;
    Value improvingDeduction = 58 * improving * futilityMult / 32;
    Value worseningDeduction = (323 + 52 * improving) * oppWorsening * futilityMult / 1024;

    return futilityMult * d - improvingDeduction - worseningDeduction;
}

constexpr int futility_move_count(bool improving, Depth depth) {
    return improving ? (3 + depth * depth) : (3 + depth * depth) / 2;
}

// Add correctionHistory value to raw staticEval and guarantee evaluation does not hit the tablebase range
Value to_corrected_static_eval(Value v, const Worker& w, const Position& pos) {
    auto cv = w.correctionHistory[pos.side_to_move()][pawn_structure_index<Correction>(pos)];
    v += cv * std::abs(cv) / 7350;
    return std::clamp(v, VALUE_TB_LOSS_IN_MAX_PLY + 1, VALUE_TB_WIN_IN_MAX_PLY - 1);
}

// History and stats update bonus, based on depth
int stat_bonus(Depth d) { return std::clamp(208 * d - 297, 16, 1406); }

// History and stats update malus, based on depth
int stat_malus(Depth d) { return (d < 4 ? 520 * d - 312 : 1479); }

// Add a small random component to draw evaluations to avoid 3-fold blindness
Value value_draw(size_t nodes) { return VALUE_DRAW - 1 + Value(nodes & 0x2); }

// Skill structure is used to implement strength limit. If we have a UCI_Elo,
// we convert it to an appropriate skill level, anchored to the Stash engine.
// This method is based on a fit of the Elo results for games played between
// Stockfish at various skill levels and various versions of the Stash engine.
// Skill 0 .. 19 now covers CCRL Blitz Elo from 1320 to 3190, approximately
// Reference: https://github.com/vondele/Stockfish/commit/a08b8d4e9711c2
struct Skill {
    Skill(int skill_level, int uci_elo) {
        if (uci_elo)
        {
            double e = double(uci_elo - 1320) / (3190 - 1320);
            level = std::clamp((((37.2473 * e - 40.8525) * e + 22.2943) * e - 0.311438), 0.0, 19.0);
        }
        else
            level = double(skill_level);
    }
    bool enabled() const { return level < 20.0; }
    bool time_to_pick(Depth depth) const { return depth == 1 + int(level); }
    Move pick_best(const RootMoves&, size_t multiPV);

    double level;
    Move   best = Move::none();
};

Value value_to_tt(Value v, int ply);
Value value_from_tt(Value v, int ply, int r50c);
void  update_pv(Move* pv, Move move, const Move* childPv);
void  update_continuation_histories(Stack* ss, Piece pc, Square to, int bonus);
void  update_refutations(const Position& pos, Stack* ss, Search::Worker& workerThread, Move move);
void  update_quiet_histories(
   const Position& pos, Stack* ss, Search::Worker& workerThread, Move move, int bonus);
void update_quiet_stats(
  const Position& pos, Stack* ss, Search::Worker& workerThread, Move move, int bonus);
void update_all_stats(const Position& pos,
                      Stack*          ss,
                      Search::Worker& workerThread,
                      Move            bestMove,
                      Value           bestValue,
                      Value           beta,
                      Square          prevSq,
                      Move*           quietsSearched,
                      int             quietCount,
                      Move*           capturesSearched,
                      int             captureCount,
                      Depth           depth);

}  // namespace

Search::Worker::Worker(SharedState&                    sharedState,
                       std::unique_ptr<ISearchManager> sm,
                       size_t                          thread_id) :
    // Unpack the SharedState struct into member variables
    thread_idx(thread_id),
    manager(std::move(sm)),
    options(sharedState.options),
    threads(sharedState.threads),
    tt(sharedState.tt),
    networks(sharedState.networks),
    refreshTable(networks) {
    clear();
}

void Search::Worker::start_searching() {

    // Non-main threads go directly to iterative_deepening()
    if (!is_mainthread())
    {
        iterative_deepening();
        return;
    }

    main_manager()->tm.init(limits, rootPos.side_to_move(), rootPos.game_ply(), options);
    tt.new_search();

    if (rootMoves.empty())
    {
        rootMoves.emplace_back(Move::none());
        main_manager()->updates.onUpdateNoMoves(
          {0, {rootPos.checkers() ? -VALUE_MATE : VALUE_DRAW, rootPos}});
    }
    else
    {
        threads.start_searching();  // start non-main threads
        iterative_deepening();      // main thread start searching
    }

    // When we reach the maximum depth, we can arrive here without a raise of
    // threads.stop. However, if we are pondering or in an infinite search,
    // the UCI protocol states that we shouldn't print the best move before the
    // GUI sends a "stop" or "ponderhit" command. We therefore simply wait here
    // until the GUI sends one of those commands.
    while (!threads.stop && (main_manager()->ponder || limits.infinite))
    {}  // Busy wait for a stop or a ponder reset

    // Stop the threads if not already stopped (also raise the stop if
    // "ponderhit" just reset threads.ponder).
    threads.stop = true;

    // Wait until all threads have finished
    threads.wait_for_search_finished();

    // When playing in 'nodes as time' mode, subtract the searched nodes from
    // the available ones before exiting.
    if (limits.npmsec)
        main_manager()->tm.advance_nodes_time(limits.inc[rootPos.side_to_move()]
                                              - threads.nodes_searched());

    Worker* bestThread = this;
    Skill   skill =
      Skill(options["Skill Level"], options["UCI_LimitStrength"] ? int(options["UCI_Elo"]) : 0);

    if (int(options["MultiPV"]) == 1 && !limits.depth && !limits.mate && !skill.enabled()
        && rootMoves[0].pv[0] != Move::none())
        bestThread = threads.get_best_thread()->worker.get();

    main_manager()->bestPreviousScore        = bestThread->rootMoves[0].score;
    main_manager()->bestPreviousAverageScore = bestThread->rootMoves[0].averageScore;

    // Send again PV info if we have a new best thread
    if (bestThread != this)
        main_manager()->pv(*bestThread, threads, tt, bestThread->completedDepth);

    std::string ponder;

    if (bestThread->rootMoves[0].pv.size() > 1
        || bestThread->rootMoves[0].extract_ponder_from_tt(tt, rootPos))
        ponder = UCIEngine::move(bestThread->rootMoves[0].pv[1], rootPos.is_chess960());

    auto bestmove = UCIEngine::move(bestThread->rootMoves[0].pv[0], rootPos.is_chess960());
    main_manager()->updates.onBestmove(bestmove, ponder);
}

// Main iterative deepening loop. It calls search()
// repeatedly with increasing depth until the allocated thinking time has been
// consumed, the user stops the search, or the maximum search depth is reached.
void Search::Worker::iterative_deepening() {

    SearchManager* mainThread = (is_mainthread() ? main_manager() : nullptr);

    Move pv[MAX_PLY + 1];

    Depth lastBestMoveDepth = 0;
    Value lastBestScore     = -VALUE_INFINITE;
    auto  lastBestPV        = std::vector{Move::none()};

    Value  alpha, beta;
    Value  bestValue     = -VALUE_INFINITE;
    Color  us            = rootPos.side_to_move();
    double timeReduction = 1, totBestMoveChanges = 0;
    int    delta, iterIdx                        = 0;

    // Allocate stack with extra size to allow access from (ss - 7) to (ss + 2):
    // (ss - 7) is needed for update_continuation_histories(ss - 1) which accesses (ss - 6),
    // (ss + 2) is needed for initialization of cutOffCnt and killers.
    Stack  stack[MAX_PLY + 10] = {};
    Stack* ss                  = stack + 7;

    for (int i = 7; i > 0; --i)
    {
        (ss - i)->continuationHistory =
          &this->continuationHistory[0][0][NO_PIECE][0];  // Use as a sentinel
        (ss - i)->staticEval = VALUE_NONE;
    }

    for (int i = 0; i <= MAX_PLY + 2; ++i)
        (ss + i)->ply = i;

    ss->pv = pv;

    if (mainThread)
    {
        if (mainThread->bestPreviousScore == VALUE_INFINITE)
            mainThread->iterValue.fill(VALUE_ZERO);
        else
            mainThread->iterValue.fill(mainThread->bestPreviousScore);
    }

    size_t multiPV = size_t(options["MultiPV"]);
    Skill skill(options["Skill Level"], options["UCI_LimitStrength"] ? int(options["UCI_Elo"]) : 0);

    // When playing with strength handicap enable MultiPV search that we will
    // use behind-the-scenes to retrieve a set of possible moves.
    if (skill.enabled())
        multiPV = std::max(multiPV, size_t(4));

    multiPV = std::min(multiPV, rootMoves.size());

    int searchAgainCounter = 0;

    // Iterative deepening loop until requested to stop or the target depth is reached
    while (++rootDepth < MAX_PLY && !threads.stop
           && !(limits.depth && mainThread && rootDepth > limits.depth))
    {
        // Age out PV variability metric
        if (mainThread)
            totBestMoveChanges /= 2;

        // Save the last iteration's scores before the first PV line is searched and
        // all the move scores except the (new) PV are set to -VALUE_INFINITE.
        for (RootMove& rm : rootMoves)
            rm.previousScore = rm.score;

        size_t pvFirst = 0;
        pvLast         = 0;

        if (!threads.increaseDepth)
            searchAgainCounter++;

        // MultiPV loop. We perform a full root search for each PV line
        for (pvIdx = 0; pvIdx < multiPV && !threads.stop; ++pvIdx)
        {
            if (pvIdx == pvLast)
            {
                pvFirst = pvLast;
                for (pvLast++; pvLast < rootMoves.size(); pvLast++)
                    if (rootMoves[pvLast].tbRank != rootMoves[pvFirst].tbRank)
                        break;
            }

            // Reset UCI info selDepth for each depth and each PV line
            selDepth = 0;

            // Reset aspiration window starting size
            Value avg = rootMoves[pvIdx].averageScore;
            delta     = 10 + avg * avg / 9530;
            alpha     = std::max(avg - delta, -VALUE_INFINITE);
            beta      = std::min(avg + delta, VALUE_INFINITE);

            // Adjust optimism based on root move's averageScore (~4 Elo)
            optimism[us]  = 119 * avg / (std::abs(avg) + 88);
            optimism[~us] = -optimism[us];

            // Start with a small aspiration window and, in the case of a fail
            // high/low, re-search with a bigger window until we don't fail
            // high/low anymore.
            int failedHighCnt = 0;
            while (true)
            {
                // Adjust the effective depth searched, but ensure at least one effective increment
                // for every four searchAgain steps (see issue #2717).
                Depth adjustedDepth =
                  std::max(1, rootDepth - failedHighCnt - 3 * (searchAgainCounter + 1) / 4);
                bestValue = search<Root>(rootPos, ss, alpha, beta, adjustedDepth, false);

                // Bring the best move to the front. It is critical that sorting
                // is done with a stable algorithm because all the values but the
                // first and eventually the new best one is set to -VALUE_INFINITE
                // and we want to keep the same order for all the moves except the
                // new PV that goes to the front. Note that in the case of MultiPV
                // search the already searched PV lines are preserved.
                std::stable_sort(rootMoves.begin() + pvIdx, rootMoves.begin() + pvLast);

                // If search has been stopped, we break immediately. Sorting is
                // safe because RootMoves is still valid, although it refers to
                // the previous iteration.
                if (threads.stop)
                    break;

                // When failing high/low give some update (without cluttering
                // the UI) before a re-search.
                if (mainThread && multiPV == 1 && (bestValue <= alpha || bestValue >= beta)
                    && elapsed() > 3000)
                    main_manager()->pv(*this, threads, tt, rootDepth);

                // In case of failing low/high increase aspiration window and
                // re-search, otherwise exit the loop.
                if (bestValue <= alpha)
                {
                    beta  = (alpha + beta) / 2;
                    alpha = std::max(bestValue - delta, -VALUE_INFINITE);

                    failedHighCnt = 0;
                    if (mainThread)
                        mainThread->stopOnPonderhit = false;
                }
                else if (bestValue >= beta)
                {
                    beta = std::min(bestValue + delta, VALUE_INFINITE);
                    ++failedHighCnt;
                }
                else
                    break;

                delta += delta / 3;

                assert(alpha >= -VALUE_INFINITE && beta <= VALUE_INFINITE);
            }

            // Sort the PV lines searched so far and update the GUI
            std::stable_sort(rootMoves.begin() + pvFirst, rootMoves.begin() + pvIdx + 1);

            if (mainThread
                && (threads.stop || pvIdx + 1 == multiPV || elapsed() > 3000)
                // A thread that aborted search can have mated-in/TB-loss PV and score
                // that cannot be trusted, i.e. it can be delayed or refuted if we would have
                // had time to fully search other root-moves. Thus we suppress this output and
                // below pick a proven score/PV for this thread (from the previous iteration).
                && !(threads.abortedSearch && rootMoves[0].uciScore <= VALUE_TB_LOSS_IN_MAX_PLY))
                main_manager()->pv(*this, threads, tt, rootDepth);
        }

        if (!threads.stop)
            completedDepth = rootDepth;

        // We make sure not to pick an unproven mated-in score,
        // in case this thread prematurely stopped search (aborted-search).
        if (threads.abortedSearch && rootMoves[0].score != -VALUE_INFINITE
            && rootMoves[0].score <= VALUE_TB_LOSS_IN_MAX_PLY)
        {
            // Bring the last best move to the front for best thread selection.
            Utility::move_to_front(rootMoves, [&lastBestPV = std::as_const(lastBestPV)](
                                                const auto& rm) { return rm == lastBestPV[0]; });
            rootMoves[0].pv    = lastBestPV;
            rootMoves[0].score = rootMoves[0].uciScore = lastBestScore;
        }
        else if (rootMoves[0].pv[0] != lastBestPV[0])
        {
            lastBestPV        = rootMoves[0].pv;
            lastBestScore     = rootMoves[0].score;
            lastBestMoveDepth = rootDepth;
        }

        if (!mainThread)
            continue;

        // Have we found a "mate in x"?
        if (limits.mate && rootMoves[0].score == rootMoves[0].uciScore
            && ((rootMoves[0].score >= VALUE_MATE_IN_MAX_PLY
                 && VALUE_MATE - rootMoves[0].score <= 2 * limits.mate)
                || (rootMoves[0].score != -VALUE_INFINITE
                    && rootMoves[0].score <= VALUE_MATED_IN_MAX_PLY
                    && VALUE_MATE + rootMoves[0].score <= 2 * limits.mate)))
            threads.stop = true;

        // If the skill level is enabled and time is up, pick a sub-optimal best move
        if (skill.enabled() && skill.time_to_pick(rootDepth))
            skill.pick_best(rootMoves, multiPV);

        // Use part of the gained time from a previous stable move for the current move
        for (Thread* th : threads)
        {
            totBestMoveChanges += th->worker->bestMoveChanges;
            th->worker->bestMoveChanges = 0;
        }

        // Do we have time for the next iteration? Can we stop searching now?
        if (limits.use_time_management() && !threads.stop && !mainThread->stopOnPonderhit)
        {
            int nodesEffort = rootMoves[0].effort * 100 / std::max(size_t(1), size_t(nodes));

            double fallingEval = (1067 + 223 * (mainThread->bestPreviousAverageScore - bestValue)
                                  + 97 * (mainThread->iterValue[iterIdx] - bestValue))
                               / 10000.0;
            fallingEval = std::clamp(fallingEval, 0.580, 1.667);

            // If the bestMove is stable over several iterations, reduce time accordingly
            timeReduction    = lastBestMoveDepth + 8 < completedDepth ? 1.495 : 0.687;
            double reduction = (1.48 + mainThread->previousTimeReduction) / (2.17 * timeReduction);
            double bestMoveInstability = 1 + 1.88 * totBestMoveChanges / threads.size();
            int    el                  = std::clamp((bestValue + 750) / 150, 0, 9);
            double recapture           = limits.capSq == rootMoves[0].pv[0].to_sq() ? 0.955 : 1.005;

            double totalTime = mainThread->tm.optimum() * fallingEval * reduction
                             * bestMoveInstability * EvalLevel[el] * recapture;

            // Cap used time in case of a single legal move for a better viewer experience
            if (rootMoves.size() == 1)
                totalTime = std::min(500.0, totalTime);

            auto elapsedTime = elapsed();

            if (completedDepth >= 10 && nodesEffort >= 97 && elapsedTime > totalTime * 0.739
                && !mainThread->ponder)
                threads.stop = true;

            // Stop the search if we have exceeded the totalTime
            if (elapsedTime > totalTime)
            {
                // If we are allowed to ponder do not stop the search now but
                // keep pondering until the GUI sends "ponderhit" or "stop".
                if (mainThread->ponder)
                    mainThread->stopOnPonderhit = true;
                else
                    threads.stop = true;
            }
            else
                threads.increaseDepth = mainThread->ponder || elapsedTime <= totalTime * 0.506;
        }

        mainThread->iterValue[iterIdx] = bestValue;
        iterIdx                        = (iterIdx + 1) & 3;
    }

    if (!mainThread)
        return;

    mainThread->previousTimeReduction = timeReduction;

    // If the skill level is enabled, swap the best PV line with the sub-optimal one
    if (skill.enabled())
        std::swap(rootMoves[0],
                  *std::find(rootMoves.begin(), rootMoves.end(),
                             skill.best ? skill.best : skill.pick_best(rootMoves, multiPV)));
}

void Search::Worker::clear() {
    counterMoves.fill(Move::none());
    mainHistory.fill(0);
    captureHistory.fill(0);
    pawnHistory.fill(0);
    correctionHistory.fill(0);

    for (bool inCheck : {false, true})
        for (StatsType c : {NoCaptures, Captures})
            for (auto& to : continuationHistory[inCheck][c])
                for (auto& h : to)
                    h->fill(-60);

    for (size_t i = 1; i < reductions.size(); ++i)
        reductions[i] = int((18.93 + std::log(size_t(options["Threads"])) / 2) * std::log(i));

    refreshTable.clear(networks);
}


// Main search function for both PV and non-PV nodes.
template<NodeType nodeType>
Value Search::Worker::search(
  Position& pos, Stack* ss, Value alpha, Value beta, Depth depth, bool cutNode) {

    constexpr bool PvNode   = nodeType != NonPV;
    constexpr bool rootNode = nodeType == Root;

    // Dive into quiescence search when the depth reaches zero
    if (depth <= 0)
        return qsearch < PvNode ? PV : NonPV > (pos, ss, alpha, beta);

    // Check if we have an upcoming move that draws by repetition, or
    // if the opponent had an alternative move earlier to this position.
    if (!rootNode && alpha < VALUE_DRAW && pos.has_game_cycle(ss->ply))
    {
        alpha = value_draw(this->nodes);
        if (alpha >= beta)
            return alpha;
    }

    assert(-VALUE_INFINITE <= alpha && alpha < beta && beta <= VALUE_INFINITE);
    assert(PvNode || (alpha == beta - 1));
    assert(0 < depth && depth < MAX_PLY);
    assert(!(PvNode && cutNode));

    Move      pv[MAX_PLY + 1], capturesSearched[32], quietsSearched[32];
    StateInfo st;
    ASSERT_ALIGNED(&st, Eval::NNUE::CacheLineSize);

    TTEntry* tte;
    Key      posKey;
    Move     ttMove, move, excludedMove, bestMove;
    Depth    extension, newDepth;
    Value    bestValue, value, ttValue, eval, maxValue, probCutBeta;
    bool     givesCheck, improving, priorCapture, opponentWorsening;
    bool     capture, moveCountPruning, ttCapture;
    Piece    movedPiece;
    int      moveCount, captureCount, quietCount;

    // Step 1. Initialize node
    Worker* thisThread = this;
    ss->inCheck        = pos.checkers();
    priorCapture       = pos.captured_piece();
    Color us           = pos.side_to_move();
    moveCount = captureCount = quietCount = ss->moveCount = 0;
    bestValue                                             = -VALUE_INFINITE;
    maxValue                                              = VALUE_INFINITE;

    // Check for the available remaining time
    if (is_mainthread())
        main_manager()->check_time(*thisThread);

    // Used to send selDepth info to GUI (selDepth counts from 1, ply from 0)
    if (PvNode && thisThread->selDepth < ss->ply + 1)
        thisThread->selDepth = ss->ply + 1;

    if (!rootNode)
    {
        // Step 2. Check for aborted search and immediate draw
        if (threads.stop.load(std::memory_order_relaxed) || pos.is_draw(ss->ply)
            || ss->ply >= MAX_PLY)
            return (ss->ply >= MAX_PLY && !ss->inCheck)
                   ? evaluate(networks, pos, refreshTable, thisThread->optimism[us])
                   : value_draw(thisThread->nodes);

        // Step 3. Mate distance pruning. Even if we mate at the next move our score
        // would be at best mate_in(ss->ply + 1), but if alpha is already bigger because
        // a shorter mate was found upward in the tree then there is no need to search
        // because we will never beat the current alpha. Same logic but with reversed
        // signs apply also in the opposite condition of being mated instead of giving
        // mate. In this case, return a fail-high score.
        alpha = std::max(mated_in(ss->ply), alpha);
        beta  = std::min(mate_in(ss->ply + 1), beta);
        if (alpha >= beta)
            return alpha;
    }
    else
        thisThread->rootDelta = beta - alpha;

    assert(0 <= ss->ply && ss->ply < MAX_PLY);

    bestMove             = Move::none();
    (ss + 2)->killers[0] = (ss + 2)->killers[1] = Move::none();
    (ss + 2)->cutoffCnt                         = 0;
    Square prevSq = ((ss - 1)->currentMove).is_ok() ? ((ss - 1)->currentMove).to_sq() : SQ_NONE;
    ss->statScore = 0;

    // Step 4. Transposition table lookup.
    excludedMove = ss->excludedMove;
    posKey       = pos.key();
    tte          = tt.probe(posKey, ss->ttHit);
    ttValue   = ss->ttHit ? value_from_tt(tte->value(), ss->ply, pos.rule50_count()) : VALUE_NONE;
    ttMove    = rootNode  ? thisThread->rootMoves[thisThread->pvIdx].pv[0]
              : ss->ttHit ? tte->move()
                          : Move::none();
    ttCapture = ttMove && pos.capture_stage(ttMove);

    // At this point, if excluded, skip straight to step 6, static eval. However,
    // to save indentation, we list the condition in all code between here and there.
    if (!excludedMove)
        ss->ttPv = PvNode || (ss->ttHit && tte->is_pv());

    // At non-PV nodes we check for an early TT cutoff
    if (!PvNode && !excludedMove && tte->depth() > depth
        && ttValue != VALUE_NONE  // Possible in case of TT access race or if !ttHit
        && (tte->bound() & (ttValue >= beta ? BOUND_LOWER : BOUND_UPPER)))
    {
        // If ttMove is quiet, update move sorting heuristics on TT hit (~2 Elo)
        if (ttMove && ttValue >= beta)
        {
            // Bonus for a quiet ttMove that fails high (~2 Elo)
            if (!ttCapture)
                update_quiet_stats(pos, ss, *this, ttMove, stat_bonus(depth));

            // Extra penalty for early quiet moves of
            // the previous ply (~1 Elo on STC, ~2 Elo on LTC)
            if (prevSq != SQ_NONE && (ss - 1)->moveCount <= 2 && !priorCapture)
                update_continuation_histories(ss - 1, pos.piece_on(prevSq), prevSq,
                                              -stat_malus(depth + 1));
        }

        // Partial workaround for the graph history interaction problem
        // For high rule50 counts don't produce transposition table cutoffs.
        if (pos.rule50_count() < 90)
            return ttValue >= beta && std::abs(ttValue) < VALUE_TB_WIN_IN_MAX_PLY
                   ? (ttValue * 3 + beta) / 4
                   : ttValue;
    }

    // Step 5. Tablebases probe
    if (!rootNode && !excludedMove && tbConfig.cardinality)
    {
        int piecesCount = pos.count<ALL_PIECES>();

        if (piecesCount <= tbConfig.cardinality
            && (piecesCount < tbConfig.cardinality || depth >= tbConfig.probeDepth)
            && pos.rule50_count() == 0 && !pos.can_castle(ANY_CASTLING))
        {
            TB::ProbeState err;
            TB::WDLScore   wdl = Tablebases::probe_wdl(pos, &err);

            // Force check of time on the next occasion
            if (is_mainthread())
                main_manager()->callsCnt = 0;

            if (err != TB::ProbeState::FAIL)
            {
                thisThread->tbHits.fetch_add(1, std::memory_order_relaxed);

                int drawScore = tbConfig.useRule50 ? 1 : 0;

                Value tbValue = VALUE_TB - ss->ply;

                // use the range VALUE_TB to VALUE_TB_WIN_IN_MAX_PLY to score
                value = wdl < -drawScore ? -tbValue
                      : wdl > drawScore  ? tbValue
                                         : VALUE_DRAW + 2 * wdl * drawScore;

                Bound b = wdl < -drawScore ? BOUND_UPPER
                        : wdl > drawScore  ? BOUND_LOWER
                                           : BOUND_EXACT;

                if (b == BOUND_EXACT || (b == BOUND_LOWER ? value >= beta : value <= alpha))
                {
                    tte->save(posKey, value_to_tt(value, ss->ply), ss->ttPv, b,
                              std::min(MAX_PLY - 1, depth + 6), Move::none(), VALUE_NONE,
                              tt.generation());

                    return value;
                }

                if (PvNode)
                {
                    if (b == BOUND_LOWER)
                        bestValue = value, alpha = std::max(alpha, bestValue);
                    else
                        maxValue = value;
                }
            }
        }
    }

    // Step 6. Static evaluation of the position
    Value unadjustedStaticEval = VALUE_NONE;
    if (ss->inCheck)
    {
        // Skip early pruning when in check
        ss->staticEval = eval = VALUE_NONE;
        improving             = false;
        goto moves_loop;
    }
    else if (excludedMove)
    {
        // Providing the hint that this node's accumulator will be used often
        // brings significant Elo gain (~13 Elo).
        Eval::NNUE::hint_common_parent_position(pos, networks, refreshTable);
        unadjustedStaticEval = eval = ss->staticEval;
    }
    else if (ss->ttHit)
    {
        // Never assume anything about values stored in TT
        unadjustedStaticEval = tte->eval();
        if (unadjustedStaticEval == VALUE_NONE)
            unadjustedStaticEval = evaluate(networks, pos, refreshTable, thisThread->optimism[us]);
        else if (PvNode)
            Eval::NNUE::hint_common_parent_position(pos, networks, refreshTable);

        ss->staticEval = eval = to_corrected_static_eval(unadjustedStaticEval, *thisThread, pos);

        // ttValue can be used as a better position evaluation (~7 Elo)
        if (ttValue != VALUE_NONE && (tte->bound() & (ttValue > eval ? BOUND_LOWER : BOUND_UPPER)))
            eval = ttValue;
    }
    else
    {
        unadjustedStaticEval = evaluate(networks, pos, refreshTable, thisThread->optimism[us]);
        ss->staticEval = eval = to_corrected_static_eval(unadjustedStaticEval, *thisThread, pos);

        // Static evaluation is saved as it was before adjustment by correction history
        tte->save(posKey, VALUE_NONE, ss->ttPv, BOUND_NONE, DEPTH_NONE, Move::none(),
                  unadjustedStaticEval, tt.generation());
    }

    // Use static evaluation difference to improve quiet move ordering (~9 Elo)
    if (((ss - 1)->currentMove).is_ok() && !(ss - 1)->inCheck && !priorCapture)
    {
        int bonus = std::clamp(-13 * int((ss - 1)->staticEval + ss->staticEval), -1796, 1526);
        bonus     = bonus > 0 ? 2 * bonus : bonus / 2;
        thisThread->mainHistory[~us][((ss - 1)->currentMove).from_to()] << bonus;
        if (type_of(pos.piece_on(prevSq)) != PAWN && ((ss - 1)->currentMove).type_of() != PROMOTION)
            thisThread->pawnHistory[pawn_structure_index(pos)][pos.piece_on(prevSq)][prevSq]
              << bonus / 2;
    }

    // Set up the improving flag, which is true if current static evaluation is
    // bigger than the previous static evaluation at our turn (if we were in
    // check at our previous move we look at static evaluation at move prior to it
    // and if we were in check at move prior to it flag is set to true) and is
    // false otherwise. The improving flag is used in various pruning heuristics.
    improving = (ss - 2)->staticEval != VALUE_NONE
                ? ss->staticEval > (ss - 2)->staticEval
                : (ss - 4)->staticEval != VALUE_NONE && ss->staticEval > (ss - 4)->staticEval;

    opponentWorsening = ss->staticEval + (ss - 1)->staticEval > 2;

    // Step 7. Razoring (~1 Elo)
    // If eval is really low check with qsearch if it can exceed alpha, if it can't,
    // return a fail low.
    // Adjust razor margin according to cutoffCnt. (~1 Elo)
    if (eval < alpha - 433 - (302 - 141 * ((ss + 1)->cutoffCnt > 3)) * depth * depth)
    {
        value = qsearch<NonPV>(pos, ss, alpha - 1, alpha);
        if (value < alpha)
            return value;
    }

    // Step 8. Futility pruning: child node (~40 Elo)
    // The depth condition is important for mate finding.
    if (!ss->ttPv && depth < 11
        && eval - futility_margin(depth, cutNode && !ss->ttHit, improving, opponentWorsening)
               - (ss - 1)->statScore / 254
             >= beta
        && eval >= beta && eval < VALUE_TB_WIN_IN_MAX_PLY && (!ttMove || ttCapture))
        return beta > VALUE_TB_LOSS_IN_MAX_PLY ? (eval + beta) / 2 : eval;

    // Step 9. Null move search with verification search (~35 Elo)
    if (!PvNode && (ss - 1)->currentMove != Move::null() && (ss - 1)->statScore < 16993
        && eval >= beta && ss->staticEval >= beta - 19 * depth + 326 && !excludedMove
        && pos.non_pawn_material(us) && ss->ply >= thisThread->nmpMinPly
        && beta > VALUE_TB_LOSS_IN_MAX_PLY)
    {
        assert(eval - beta >= 0);

        // Null move dynamic reduction based on depth and eval
        Depth R = std::min(int(eval - beta) / 134, 6) + depth / 3 + 4;

        ss->currentMove         = Move::null();
        ss->continuationHistory = &thisThread->continuationHistory[0][0][NO_PIECE][0];

        pos.do_null_move(st, tt);

        Value nullValue = -search<NonPV>(pos, ss + 1, -beta, -beta + 1, depth - R, !cutNode);

        pos.undo_null_move();

        // Do not return unproven mate or TB scores
        if (nullValue >= beta && nullValue < VALUE_TB_WIN_IN_MAX_PLY)
        {
            if (thisThread->nmpMinPly || depth < 16)
                return nullValue;

            assert(!thisThread->nmpMinPly);  // Recursive verification is not allowed

            // Do verification search at high depths, with null move pruning disabled
            // until ply exceeds nmpMinPly.
            thisThread->nmpMinPly = ss->ply + 3 * (depth - R) / 4;

            Value v = search<NonPV>(pos, ss, beta - 1, beta, depth - R, false);

            thisThread->nmpMinPly = 0;

            if (v >= beta)
                return nullValue;
        }
    }

    // Step 10. Internal iterative reductions (~9 Elo)
    // For PV nodes without a ttMove, we decrease depth by 3.
    if (PvNode && !ttMove)
        depth -= 3;

    // Use qsearch if depth <= 0.
    if (depth <= 0)
        return qsearch<PV>(pos, ss, alpha, beta);

    // For cutNodes without a ttMove, we decrease depth by 2 if depth is high enough.
    if (cutNode && depth >= 8 && !ttMove)
        depth -= 2;

    // Step 11. ProbCut (~10 Elo)
    // If we have a good enough capture (or queen promotion) and a reduced search returns a value
    // much above beta, we can (almost) safely prune the previous move.
    probCutBeta = beta + 159 - 66 * improving;
    if (
      !PvNode && depth > 3
      && std::abs(beta) < VALUE_TB_WIN_IN_MAX_PLY
      // If value from transposition table is lower than probCutBeta, don't attempt probCut
      // there and in further interactions with transposition table cutoff depth is set to depth - 3
      // because probCut search has depth set to depth - 4 but we also do a move before it
      // So effective depth is equal to depth - 3
      && !(tte->depth() >= depth - 3 && ttValue != VALUE_NONE && ttValue < probCutBeta))
    {
        assert(probCutBeta < VALUE_INFINITE && probCutBeta > beta);

        MovePicker mp(pos, ttMove, probCutBeta - ss->staticEval, &thisThread->captureHistory);

        while ((move = mp.next_move()) != Move::none())
            if (move != excludedMove && pos.legal(move))
            {
                assert(pos.capture_stage(move));

                // Prefetch the TT entry for the resulting position
                prefetch(tt.first_entry(pos.key_after(move)));

                ss->currentMove = move;
                ss->continuationHistory =
                  &this
                     ->continuationHistory[ss->inCheck][true][pos.moved_piece(move)][move.to_sq()];

                thisThread->nodes.fetch_add(1, std::memory_order_relaxed);
                pos.do_move(move, st);

                // Perform a preliminary qsearch to verify that the move holds
                value = -qsearch<NonPV>(pos, ss + 1, -probCutBeta, -probCutBeta + 1);

                // If the qsearch held, perform the regular search
                if (value >= probCutBeta)
                    value = -search<NonPV>(pos, ss + 1, -probCutBeta, -probCutBeta + 1, depth - 4,
                                           !cutNode);

                pos.undo_move(move);

                if (value >= probCutBeta)
                {
                    // Save ProbCut data into transposition table
                    tte->save(posKey, value_to_tt(value, ss->ply), ss->ttPv, BOUND_LOWER, depth - 3,
                              move, unadjustedStaticEval, tt.generation());
                    return std::abs(value) < VALUE_TB_WIN_IN_MAX_PLY ? value - (probCutBeta - beta)
                                                                     : value;
                }
            }

        Eval::NNUE::hint_common_parent_position(pos, networks, refreshTable);
    }

moves_loop:  // When in check, search starts here

    // Step 12. A small Probcut idea, when we are in check (~4 Elo)
    probCutBeta = beta + 420;
    if (ss->inCheck && !PvNode && ttCapture && (tte->bound() & BOUND_LOWER)
        && tte->depth() >= depth - 4 && ttValue >= probCutBeta
        && std::abs(ttValue) < VALUE_TB_WIN_IN_MAX_PLY && std::abs(beta) < VALUE_TB_WIN_IN_MAX_PLY)
        return probCutBeta;

    const PieceToHistory* contHist[] = {(ss - 1)->continuationHistory,
                                        (ss - 2)->continuationHistory,
                                        (ss - 3)->continuationHistory,
                                        (ss - 4)->continuationHistory,
                                        nullptr,
                                        (ss - 6)->continuationHistory};

    Move countermove =
      prevSq != SQ_NONE ? thisThread->counterMoves[pos.piece_on(prevSq)][prevSq] : Move::none();

    MovePicker mp(pos, ttMove, depth, &thisThread->mainHistory, &thisThread->captureHistory,
                  contHist, &thisThread->pawnHistory, countermove, ss->killers);

    value            = bestValue;
    moveCountPruning = false;

    // Step 13. Loop through all pseudo-legal moves until no moves remain
    // or a beta cutoff occurs.
    while ((move = mp.next_move(moveCountPruning)) != Move::none())
    {
        assert(move.is_ok());

        if (move == excludedMove)
            continue;

        // Check for legality
        if (!pos.legal(move))
            continue;

        // At root obey the "searchmoves" option and skip moves not listed in Root
        // Move List. In MultiPV mode we also skip PV moves that have been already
        // searched and those of lower "TB rank" if we are in a TB root position.
        if (rootNode
            && !std::count(thisThread->rootMoves.begin() + thisThread->pvIdx,
                           thisThread->rootMoves.begin() + thisThread->pvLast, move))
            continue;

        ss->moveCount = ++moveCount;

        if (rootNode && is_mainthread() && elapsed() > 3000)
        {
            main_manager()->updates.onIter(
              {depth, UCIEngine::move(move, pos.is_chess960()), moveCount + thisThread->pvIdx});
        }
        if (PvNode)
            (ss + 1)->pv = nullptr;

        extension  = 0;
        capture    = pos.capture_stage(move);
        movedPiece = pos.moved_piece(move);
        givesCheck = pos.gives_check(move);

        // Calculate new depth for this move
        newDepth = depth - 1;

        int delta = beta - alpha;

        Depth r = reduction(improving, depth, moveCount, delta);

        // Step 14. Pruning at shallow depth (~120 Elo).
        // Depth conditions are important for mate finding.
        if (!rootNode && pos.non_pawn_material(us) && bestValue > VALUE_TB_LOSS_IN_MAX_PLY)
        {
            // Skip quiet moves if movecount exceeds our FutilityMoveCount threshold (~8 Elo)
            if (!moveCountPruning)
                moveCountPruning = moveCount >= futility_move_count(improving, depth);

            // Reduced depth of the next LMR search
            int lmrDepth = newDepth - r;

            if (capture || givesCheck)
            {
                Piece capturedPiece = pos.piece_on(move.to_sq());
                int   captHist =
                  thisThread->captureHistory[movedPiece][move.to_sq()][type_of(capturedPiece)];

                // Futility pruning for captures (~2 Elo)
                if (!givesCheck && lmrDepth < 7 && !ss->inCheck)
                {
                    Value futilityValue = ss->staticEval + 295 + 280 * lmrDepth
                                        + PieceValue[capturedPiece] + captHist / 7;
                    if (futilityValue <= alpha)
                        continue;
                }

                // SEE based pruning for captures and checks (~11 Elo)
                int seeHist = std::clamp(captHist / 32, -197 * depth, 196 * depth);
                if (!pos.see_ge(move, -186 * depth - seeHist))
                    continue;
            }
            else
            {
                int history =
                  (*contHist[0])[movedPiece][move.to_sq()]
                  + (*contHist[1])[movedPiece][move.to_sq()]
                  + (*contHist[3])[movedPiece][move.to_sq()] / 2
                  + thisThread->pawnHistory[pawn_structure_index(pos)][movedPiece][move.to_sq()];

                // Continuation history based pruning (~2 Elo)
                if (lmrDepth < 6 && history < -4081 * depth)
                    continue;

                history += 2 * thisThread->mainHistory[us][move.from_to()];

                lmrDepth += history / 4768;

                Value futilityValue =
                  ss->staticEval + (bestValue < ss->staticEval - 52 ? 134 : 54) + 142 * lmrDepth;

                // Futility pruning: parent node (~13 Elo)
                if (!ss->inCheck && lmrDepth < 13 && futilityValue <= alpha)
                {
                    if (bestValue <= futilityValue && std::abs(bestValue) < VALUE_TB_WIN_IN_MAX_PLY
                        && futilityValue < VALUE_TB_WIN_IN_MAX_PLY)
                        bestValue = (bestValue + futilityValue * 3) / 4;
                    continue;
                }

                lmrDepth = std::max(lmrDepth, 0);

                // Prune moves with negative SEE (~4 Elo)
                if (!pos.see_ge(move, -28 * lmrDepth * lmrDepth))
                    continue;
            }
        }

        // Step 15. Extensions (~100 Elo)
        // We take care to not overdo to avoid search getting stuck.
        if (ss->ply < thisThread->rootDepth * 2)
        {
            // Singular extension search (~94 Elo). If all moves but one fail low on a
            // search of (alpha-s, beta-s), and just one fails high on (alpha, beta),
            // then that move is singular and should be extended. To verify this we do
            // a reduced search on the position excluding the ttMove and if the result
            // is lower than ttValue minus a margin, then we will extend the ttMove.

            // Note: the depth margin and singularBeta margin are known for having non-linear
            // scaling. Their values are optimized to time controls of 180+1.8 and longer
            // so changing them requires tests at these types of time controls.
            // Recursive singular search is avoided.
            if (!rootNode && move == ttMove && !excludedMove
                && depth >= 4 - (thisThread->completedDepth > 32) + ss->ttPv
                && std::abs(ttValue) < VALUE_TB_WIN_IN_MAX_PLY && (tte->bound() & BOUND_LOWER)
                && (tte->depth() >= depth - 4 && tte->depth() > 0))
            {
                Value singularBeta  = ttValue - (65 + 52 * (ss->ttPv && !PvNode)) * depth / 63;
                Depth singularDepth = newDepth / 2;

                ss->excludedMove = move;
                value =
                  search<NonPV>(pos, ss, singularBeta - 1, singularBeta, singularDepth, cutNode);
                ss->excludedMove = Move::none();

                if (value < singularBeta)
                {
<<<<<<< HEAD
                    int doubleMargin =        251 *  PvNode - 241 * !ttCapture;
                    int tripleMargin = 493  - 234 * !PvNode - 248 * !ttCapture - 124 * (!ss->ttPv && ttCapture);
                    int quadMargin   = 1007 - 354 * !PvNode - 300 * !ttCapture - 206 * !ss->ttPv;

                    extension    = 1 + (value < singularBeta - doubleMargin)
                                     + (value < singularBeta - tripleMargin)
                                     + (value < singularBeta - quadMargin);
=======
                    int doubleMargin = 251 * PvNode - 241 * !ttCapture;
                    int tripleMargin =
                      135 + 234 * PvNode - 248 * !ttCapture + 124 * (ss->ttPv || !ttCapture);
                    int quadMargin = 447 + 354 * PvNode - 300 * !ttCapture + 206 * ss->ttPv;

                    extension = 1 + (value < singularBeta - doubleMargin)
                              + (value < singularBeta - tripleMargin)
                              + (value < singularBeta - quadMargin);
>>>>>>> f1612612

                    depth += ((!PvNode) && (depth < 14));
                }

                // Multi-cut pruning
                // Our ttMove is assumed to fail high based on the bound of the TT entry,
                // and if after excluding the ttMove with a reduced search we fail high over the original beta,
                // we assume this expected cut-node is not singular (multiple moves fail high),
                // and we can prune the whole subtree by returning a softbound.
                else if (singularBeta >= beta)
                {
                    if (!ttCapture)
                        update_quiet_histories(pos, ss, *this, ttMove, -stat_malus(depth));

                    return singularBeta;
                }

                // Negative extensions
                // If other moves failed high over (ttValue - margin) without the ttMove on a reduced search,
                // but we cannot do multi-cut because (ttValue - margin) is lower than the original beta,
                // we do not know if the ttMove is singular or can do a multi-cut,
                // so we reduce the ttMove in favor of other moves based on some conditions:

                // If the ttMove is assumed to fail high over current beta (~7 Elo)
                else if (ttValue >= beta)
                    extension = -3;

                // If we are on a cutNode but the ttMove is not assumed to fail high over current beta (~1 Elo)
                else if (cutNode)
                    extension = -2;

                // If the ttMove is assumed to fail low over the value of the reduced search (~1 Elo)
                else if (ttValue <= value)
                    extension = -1;
            }

            // Extension for capturing the previous moved piece (~0 Elo on STC, ~1 Elo on LTC)
            else if (PvNode && move == ttMove && move.to_sq() == prevSq
                     && thisThread->captureHistory[movedPiece][move.to_sq()]
                                                  [type_of(pos.piece_on(move.to_sq()))]
                          > 4016)
                extension = 1;
        }

        // Add extension to new depth
        newDepth += extension;

        // Speculative prefetch as early as possible
        prefetch(tt.first_entry(pos.key_after(move)));

        // Update the current move (this must be done after singular extension search)
        ss->currentMove = move;
        ss->continuationHistory =
          &thisThread->continuationHistory[ss->inCheck][capture][movedPiece][move.to_sq()];

        uint64_t nodeCount = rootNode ? uint64_t(nodes) : 0;

        // Step 16. Make the move
        thisThread->nodes.fetch_add(1, std::memory_order_relaxed);
        pos.do_move(move, st, givesCheck);

        // Decrease reduction if position is or has been on the PV (~7 Elo)
        if (ss->ttPv)
            r -= 1 + (ttValue > alpha) + (tte->depth() >= depth);

        else if (cutNode && move != ttMove && move != ss->killers[0])
            r++;

        // Increase reduction for cut nodes (~4 Elo)
        if (cutNode)
            r += 2 - (tte->depth() >= depth && ss->ttPv);

        // Increase reduction if ttMove is a capture (~3 Elo)
        if (ttCapture)
            r++;

        // Decrease reduction for PvNodes (~0 Elo on STC, ~2 Elo on LTC)
        if (PvNode)
            r--;

        // Increase reduction if next ply has a lot of fail high (~5 Elo)
        if ((ss + 1)->cutoffCnt > 3)
            r++;

        // Set reduction to 0 for first picked move (ttMove) (~2 Elo)
        // Nullifies all previous reduction adjustments to ttMove and leaves only history to do them
        else if (move == ttMove)
            r = 0;

        ss->statScore = 2 * thisThread->mainHistory[us][move.from_to()]
                      + (*contHist[0])[movedPiece][move.to_sq()]
                      + (*contHist[1])[movedPiece][move.to_sq()]
                      + (*contHist[3])[movedPiece][move.to_sq()] - 5078;

        // Decrease/increase reduction for moves with a good/bad history (~8 Elo)
        r -= ss->statScore / 12076;

        // Step 17. Late moves reduction / extension (LMR, ~117 Elo)
        if (depth >= 2 && moveCount > 1 + rootNode)
        {
            // In general we want to cap the LMR depth search at newDepth, but when
            // reduction is negative, we allow this move a limited search extension
            // beyond the first move depth.
            // To prevent problems when the max value is less than the min value,
            // std::clamp has been replaced by a more robust implementation.
            Depth d = std::max(1, std::min(newDepth - r, newDepth + 1));

            value = -search<NonPV>(pos, ss + 1, -(alpha + 1), -alpha, d, true);

            // Do a full-depth search when reduced LMR search fails high
            if (value > alpha && d < newDepth)
            {
                // Adjust full-depth search based on LMR results - if the result
                // was good enough search deeper, if it was bad enough search shallower.
                const bool doDeeperSearch    = value > (bestValue + 40 + 2 * newDepth);  // (~1 Elo)
                const bool doShallowerSearch = value < bestValue + newDepth;             // (~2 Elo)

                newDepth += doDeeperSearch - doShallowerSearch;

                if (newDepth > d)
                    value = -search<NonPV>(pos, ss + 1, -(alpha + 1), -alpha, newDepth, !cutNode);

                // Post LMR continuation history updates (~1 Elo)
                int bonus = value <= alpha ? -stat_malus(newDepth)
                          : value >= beta  ? stat_bonus(newDepth)
                                           : 0;

                update_continuation_histories(ss, movedPiece, move.to_sq(), bonus);
            }
        }

        // Step 18. Full-depth search when LMR is skipped
        else if (!PvNode || moveCount > 1)
        {
            // Increase reduction if ttMove is not present (~6 Elo)
            if (!ttMove)
                r += 2;

            // Note that if expected reduction is high, we reduce search depth by 1 here (~9 Elo)
            value = -search<NonPV>(pos, ss + 1, -(alpha + 1), -alpha, newDepth - (r > 3), !cutNode);
        }

        // For PV nodes only, do a full PV search on the first move or after a fail high,
        // otherwise let the parent node fail low with value <= alpha and try another move.
        if (PvNode && (moveCount == 1 || value > alpha))
        {
            (ss + 1)->pv    = pv;
            (ss + 1)->pv[0] = Move::none();

            value = -search<PV>(pos, ss + 1, -beta, -alpha, newDepth, false);
        }

        // Step 19. Undo move
        pos.undo_move(move);

        assert(value > -VALUE_INFINITE && value < VALUE_INFINITE);

        // Step 20. Check for a new best move
        // Finished searching the move. If a stop occurred, the return value of
        // the search cannot be trusted, and we return immediately without
        // updating best move, PV and TT.
        if (threads.stop.load(std::memory_order_relaxed))
            return VALUE_ZERO;

        if (rootNode)
        {
            RootMove& rm =
              *std::find(thisThread->rootMoves.begin(), thisThread->rootMoves.end(), move);

            rm.effort += nodes - nodeCount;

            rm.averageScore =
              rm.averageScore != -VALUE_INFINITE ? (2 * value + rm.averageScore) / 3 : value;

            // PV move or new best move?
            if (moveCount == 1 || value > alpha)
            {
                rm.score = rm.uciScore = value;
                rm.selDepth            = thisThread->selDepth;
                rm.scoreLowerbound = rm.scoreUpperbound = false;

                if (value >= beta)
                {
                    rm.scoreLowerbound = true;
                    rm.uciScore        = beta;
                }
                else if (value <= alpha)
                {
                    rm.scoreUpperbound = true;
                    rm.uciScore        = alpha;
                }

                rm.pv.resize(1);

                assert((ss + 1)->pv);

                for (Move* m = (ss + 1)->pv; *m != Move::none(); ++m)
                    rm.pv.push_back(*m);

                // We record how often the best move has been changed in each iteration.
                // This information is used for time management. In MultiPV mode,
                // we must take care to only do this for the first PV line.
                if (moveCount > 1 && !thisThread->pvIdx)
                    ++thisThread->bestMoveChanges;
            }
            else
                // All other moves but the PV, are set to the lowest value: this
                // is not a problem when sorting because the sort is stable and the
                // move position in the list is preserved - just the PV is pushed up.
                rm.score = -VALUE_INFINITE;
        }

        if (value > bestValue)
        {
            bestValue = value;

            if (value > alpha)
            {
                bestMove = move;

                if (PvNode && !rootNode)  // Update pv even in fail-high case
                    update_pv(ss->pv, move, (ss + 1)->pv);

                if (value >= beta)
                {
                    ss->cutoffCnt += 1 + !ttMove;
                    assert(value >= beta);  // Fail high
                    break;
                }
                else
                {
                    // Reduce other moves if we have found at least one score improvement (~2 Elo)
                    if (depth > 2 && depth < 13 && beta < 15868 && value > -14630)
                        depth -= 2;

                    assert(depth > 0);
                    alpha = value;  // Update alpha! Always alpha < beta
                }
            }
        }

        // If the move is worse than some previously searched move,
        // remember it, to update its stats later.
        if (move != bestMove && moveCount <= 32)
        {
            if (capture)
                capturesSearched[captureCount++] = move;
            else
                quietsSearched[quietCount++] = move;
        }
    }

    // Step 21. Check for mate and stalemate
    // All legal moves have been searched and if there are no legal moves, it
    // must be a mate or a stalemate. If we are in a singular extension search then
    // return a fail low score.

    assert(moveCount || !ss->inCheck || excludedMove || !MoveList<LEGAL>(pos).size());

    // Adjust best value for fail high cases at non-pv nodes
    if (!PvNode && bestValue >= beta && std::abs(bestValue) < VALUE_TB_WIN_IN_MAX_PLY
        && std::abs(beta) < VALUE_TB_WIN_IN_MAX_PLY && std::abs(alpha) < VALUE_TB_WIN_IN_MAX_PLY)
        bestValue = (bestValue * depth + beta) / (depth + 1);

    if (!moveCount)
        bestValue = excludedMove ? alpha : ss->inCheck ? mated_in(ss->ply) : VALUE_DRAW;

    // If there is a move that produces search value greater than alpha we update the stats of searched moves
    else if (bestMove)
        update_all_stats(pos, ss, *this, bestMove, bestValue, beta, prevSq, quietsSearched,
                         quietCount, capturesSearched, captureCount, depth);

    // Bonus for prior countermove that caused the fail low
    else if (!priorCapture && prevSq != SQ_NONE)
    {
<<<<<<< HEAD
        int bonus = (depth > 5) + (PvNode || cutNode) + ((ss - 1)->statScore < -14455)
                  + ((ss - 1)->moveCount > 10)
                  + (!ss->inCheck && bestValue <= ss->staticEval - 130);
=======
        int bonus = (depth > 5) + (PvNode || cutNode) + ((ss - 1)->statScore < -14761)
                  + ((ss - 1)->moveCount > 11) + (!ss->inCheck && bestValue <= ss->staticEval - 142)
                  + (!(ss - 1)->inCheck && bestValue <= -(ss - 1)->staticEval - 77);
>>>>>>> f1612612
        update_continuation_histories(ss - 1, pos.piece_on(prevSq), prevSq,
                                      stat_bonus(depth) * bonus);
        thisThread->mainHistory[~us][((ss - 1)->currentMove).from_to()]
          << stat_bonus(depth) * bonus / 2;
    }

    if (PvNode)
        bestValue = std::min(bestValue, maxValue);

    // If no good move is found and the previous position was ttPv, then the previous
    // opponent move is probably good and the new position is added to the search tree. (~7 Elo)
    if (bestValue <= alpha)
        ss->ttPv = ss->ttPv || ((ss - 1)->ttPv && depth > 3);

    // Write gathered information in transposition table
    // Static evaluation is saved as it was before correction history
    if (!excludedMove && !(rootNode && thisThread->pvIdx))
        tte->save(posKey, value_to_tt(bestValue, ss->ply), ss->ttPv,
                  bestValue >= beta    ? BOUND_LOWER
                  : PvNode && bestMove ? BOUND_EXACT
                                       : BOUND_UPPER,
                  depth, bestMove, unadjustedStaticEval, tt.generation());

    // Adjust correction history
    if (!ss->inCheck && (!bestMove || !pos.capture(bestMove))
        && !(bestValue >= beta && bestValue <= ss->staticEval)
        && !(!bestMove && bestValue >= ss->staticEval))
    {
        auto bonus = std::clamp(int(bestValue - ss->staticEval) * depth / 8,
                                -CORRECTION_HISTORY_LIMIT / 4, CORRECTION_HISTORY_LIMIT / 4);
        thisThread->correctionHistory[us][pawn_structure_index<Correction>(pos)] << bonus;
    }

    assert(bestValue > -VALUE_INFINITE && bestValue < VALUE_INFINITE);

    return bestValue;
}


// Quiescence search function, which is called by the main search
// function with zero depth, or recursively with further decreasing depth per call.
// (~155 Elo)
template<NodeType nodeType>
Value Search::Worker::qsearch(Position& pos, Stack* ss, Value alpha, Value beta, Depth depth) {

    static_assert(nodeType != Root);
    constexpr bool PvNode = nodeType == PV;

    assert(alpha >= -VALUE_INFINITE && alpha < beta && beta <= VALUE_INFINITE);
    assert(PvNode || (alpha == beta - 1));
    assert(depth <= 0);

    // Check if we have an upcoming move that draws by repetition, or if
    // the opponent had an alternative move earlier to this position. (~1 Elo)
    if (alpha < VALUE_DRAW && pos.has_game_cycle(ss->ply))
    {
        alpha = value_draw(this->nodes);
        if (alpha >= beta)
            return alpha;
    }

    Move      pv[MAX_PLY + 1];
    StateInfo st;
    ASSERT_ALIGNED(&st, Eval::NNUE::CacheLineSize);

    TTEntry* tte;
    Key      posKey;
    Move     ttMove, move, bestMove;
    Depth    ttDepth;
    Value    bestValue, value, ttValue, futilityBase;
    bool     pvHit, givesCheck, capture;
    int      moveCount;
    Color    us = pos.side_to_move();

    // Step 1. Initialize node
    if (PvNode)
    {
        (ss + 1)->pv = pv;
        ss->pv[0]    = Move::none();
    }

    Worker* thisThread = this;
    bestMove           = Move::none();
    ss->inCheck        = pos.checkers();
    moveCount          = 0;

    // Used to send selDepth info to GUI (selDepth counts from 1, ply from 0)
    if (PvNode && thisThread->selDepth < ss->ply + 1)
        thisThread->selDepth = ss->ply + 1;

    // Step 2. Check for an immediate draw or maximum ply reached
    if (pos.is_draw(ss->ply) || ss->ply >= MAX_PLY)
        return (ss->ply >= MAX_PLY && !ss->inCheck)
               ? evaluate(networks, pos, refreshTable, thisThread->optimism[us])
               : VALUE_DRAW;

    assert(0 <= ss->ply && ss->ply < MAX_PLY);

    // Decide the replacement and cutoff priority of the qsearch TT entries
    ttDepth = ss->inCheck || depth >= DEPTH_QS_CHECKS ? DEPTH_QS_CHECKS : DEPTH_QS_NO_CHECKS;

    // Step 3. Transposition table lookup
    posKey  = pos.key();
    tte     = tt.probe(posKey, ss->ttHit);
    ttValue = ss->ttHit ? value_from_tt(tte->value(), ss->ply, pos.rule50_count()) : VALUE_NONE;
    ttMove  = ss->ttHit ? tte->move() : Move::none();
    pvHit   = ss->ttHit && tte->is_pv();

    // At non-PV nodes we check for an early TT cutoff
    if (!PvNode && tte->depth() >= ttDepth
        && ttValue != VALUE_NONE  // Only in case of TT access race or if !ttHit
        && (tte->bound() & (ttValue >= beta ? BOUND_LOWER : BOUND_UPPER)))
        return ttValue;

    // Step 4. Static evaluation of the position
    Value unadjustedStaticEval = VALUE_NONE;
    if (ss->inCheck)
        bestValue = futilityBase = -VALUE_INFINITE;
    else
    {
        if (ss->ttHit)
        {
            // Never assume anything about values stored in TT
            unadjustedStaticEval = tte->eval();
            if (unadjustedStaticEval == VALUE_NONE)
                unadjustedStaticEval =
                  evaluate(networks, pos, refreshTable, thisThread->optimism[us]);
            ss->staticEval = bestValue =
              to_corrected_static_eval(unadjustedStaticEval, *thisThread, pos);

            // ttValue can be used as a better position evaluation (~13 Elo)
            if (ttValue != VALUE_NONE
                && (tte->bound() & (ttValue > bestValue ? BOUND_LOWER : BOUND_UPPER)))
                bestValue = ttValue;
        }
        else
        {
            // In case of null move search, use previous static eval with a different sign
            unadjustedStaticEval = (ss - 1)->currentMove != Move::null()
                                   ? evaluate(networks, pos, refreshTable, thisThread->optimism[us])
                                   : -(ss - 1)->staticEval;
            ss->staticEval       = bestValue =
              to_corrected_static_eval(unadjustedStaticEval, *thisThread, pos);
        }

        // Stand pat. Return immediately if static value is at least beta
        if (bestValue >= beta)
        {
            if (!ss->ttHit)
                tte->save(posKey, value_to_tt(bestValue, ss->ply), false, BOUND_LOWER, DEPTH_NONE,
                          Move::none(), unadjustedStaticEval, tt.generation());

            return bestValue;
        }

        if (bestValue > alpha)
            alpha = bestValue;

        futilityBase = ss->staticEval + 270;
    }

    const PieceToHistory* contHist[] = {(ss - 1)->continuationHistory,
                                        (ss - 2)->continuationHistory};

    // Initialize a MovePicker object for the current position, and prepare
    // to search the moves. Because the depth is <= 0 here, only captures,
    // queen promotions, and other checks (only if depth >= DEPTH_QS_CHECKS)
    // will be generated.
    Square     prevSq = ((ss - 1)->currentMove).is_ok() ? ((ss - 1)->currentMove).to_sq() : SQ_NONE;
    MovePicker mp(pos, ttMove, depth, &thisThread->mainHistory, &thisThread->captureHistory,
                  contHist, &thisThread->pawnHistory);

    int quietCheckEvasions = 0;

    // Step 5. Loop through all pseudo-legal moves until no moves remain
    // or a beta cutoff occurs.
    while ((move = mp.next_move()) != Move::none())
    {
        assert(move.is_ok());

        // Check for legality
        if (!pos.legal(move))
            continue;

        givesCheck = pos.gives_check(move);
        capture    = pos.capture_stage(move);

        moveCount++;

        // Step 6. Pruning
        if (bestValue > VALUE_TB_LOSS_IN_MAX_PLY && pos.non_pawn_material(us))
        {
            // Futility pruning and moveCount pruning (~10 Elo)
            if (!givesCheck && move.to_sq() != prevSq && futilityBase > VALUE_TB_LOSS_IN_MAX_PLY
                && move.type_of() != PROMOTION)
            {
                if (moveCount > 2)
                    continue;

                Value futilityValue = futilityBase + PieceValue[pos.piece_on(move.to_sq())];

                // If static eval + value of piece we are going to capture is much lower
                // than alpha we can prune this move. (~2 Elo)
                if (futilityValue <= alpha)
                {
                    bestValue = std::max(bestValue, futilityValue);
                    continue;
                }

                // If static eval is much lower than alpha and move is not winning material
                // we can prune this move. (~2 Elo)
                if (futilityBase <= alpha && !pos.see_ge(move, 1))
                {
                    bestValue = std::max(bestValue, futilityBase);
                    continue;
                }

                // If static exchange evaluation is much worse than what is needed to not
                // fall below alpha we can prune this move.
                if (futilityBase > alpha && !pos.see_ge(move, (alpha - futilityBase) * 4))
                {
                    bestValue = alpha;
                    continue;
                }
            }

            // We prune after the second quiet check evasion move, where being 'in check' is
            // implicitly checked through the counter, and being a 'quiet move' apart from
            // being a tt move is assumed after an increment because captures are pushed ahead.
            if (quietCheckEvasions > 1)
                break;

            // Continuation history based pruning (~3 Elo)
            if (!capture && (*contHist[0])[pos.moved_piece(move)][move.to_sq()] < 0
                && (*contHist[1])[pos.moved_piece(move)][move.to_sq()] < 0)
                continue;

            // Do not search moves with bad enough SEE values (~5 Elo)
            if (!pos.see_ge(move, -69))
                continue;
        }

        // Speculative prefetch as early as possible
        prefetch(tt.first_entry(pos.key_after(move)));

        // Update the current move
        ss->currentMove = move;
        ss->continuationHistory =
          &thisThread
             ->continuationHistory[ss->inCheck][capture][pos.moved_piece(move)][move.to_sq()];

        quietCheckEvasions += !capture && ss->inCheck;

        // Step 7. Make and search the move
        thisThread->nodes.fetch_add(1, std::memory_order_relaxed);
        pos.do_move(move, st, givesCheck);
        value = -qsearch<nodeType>(pos, ss + 1, -beta, -alpha, depth - 1);
        pos.undo_move(move);

        assert(value > -VALUE_INFINITE && value < VALUE_INFINITE);

        // Step 8. Check for a new best move
        if (value > bestValue)
        {
            bestValue = value;

            if (value > alpha)
            {
                bestMove = move;

                if (PvNode)  // Update pv even in fail-high case
                    update_pv(ss->pv, move, (ss + 1)->pv);

                if (value < beta)  // Update alpha here!
                    alpha = value;
                else
                    break;  // Fail high
            }
        }
    }

    // Step 9. Check for mate
    // All legal moves have been searched. A special case: if we're in check
    // and no legal moves were found, it is checkmate.
    if (ss->inCheck && bestValue == -VALUE_INFINITE)
    {
        assert(!MoveList<LEGAL>(pos).size());
        return mated_in(ss->ply);  // Plies to mate from the root
    }

    if (std::abs(bestValue) < VALUE_TB_WIN_IN_MAX_PLY && bestValue >= beta)
        bestValue = (3 * bestValue + beta) / 4;

    // Save gathered info in transposition table
    // Static evaluation is saved as it was before adjustment by correction history
    tte->save(posKey, value_to_tt(bestValue, ss->ply), pvHit,
              bestValue >= beta ? BOUND_LOWER : BOUND_UPPER, ttDepth, bestMove,
              unadjustedStaticEval, tt.generation());

    assert(bestValue > -VALUE_INFINITE && bestValue < VALUE_INFINITE);

    return bestValue;
}

Depth Search::Worker::reduction(bool i, Depth d, int mn, int delta) {
    int reductionScale = reductions[d] * reductions[mn];
    return (reductionScale + 1318 - delta * 760 / rootDelta) / 1024 + (!i && reductionScale > 1066);
}

TimePoint Search::Worker::elapsed() const {
    return main_manager()->tm.elapsed([this]() { return threads.nodes_searched(); });
}


namespace {
// Adjusts a mate or TB score from "plies to mate from the root"
// to "plies to mate from the current position". Standard scores are unchanged.
// The function is called before storing a value in the transposition table.
Value value_to_tt(Value v, int ply) {

    assert(v != VALUE_NONE);
    return v >= VALUE_TB_WIN_IN_MAX_PLY ? v + ply : v <= VALUE_TB_LOSS_IN_MAX_PLY ? v - ply : v;
}


// Inverse of value_to_tt(): it adjusts a mate or TB score
// from the transposition table (which refers to the plies to mate/be mated from
// current position) to "plies to mate/be mated (TB win/loss) from the root".
// However, to avoid potentially false mate or TB scores related to the 50 moves rule
// and the graph history interaction, we return the highest non-TB score instead.
Value value_from_tt(Value v, int ply, int r50c) {

    if (v == VALUE_NONE)
        return VALUE_NONE;

    // handle TB win or better
    if (v >= VALUE_TB_WIN_IN_MAX_PLY)
    {
        // Downgrade a potentially false mate score
        if (v >= VALUE_MATE_IN_MAX_PLY && VALUE_MATE - v > 100 - r50c)
            return VALUE_TB_WIN_IN_MAX_PLY - 1;

        // Downgrade a potentially false TB score.
        if (VALUE_TB - v > 100 - r50c)
            return VALUE_TB_WIN_IN_MAX_PLY - 1;

        return v - ply;
    }

    // handle TB loss or worse
    if (v <= VALUE_TB_LOSS_IN_MAX_PLY)
    {
        // Downgrade a potentially false mate score.
        if (v <= VALUE_MATED_IN_MAX_PLY && VALUE_MATE + v > 100 - r50c)
            return VALUE_TB_LOSS_IN_MAX_PLY + 1;

        // Downgrade a potentially false TB score.
        if (VALUE_TB + v > 100 - r50c)
            return VALUE_TB_LOSS_IN_MAX_PLY + 1;

        return v + ply;
    }

    return v;
}


// Adds current move and appends child pv[]
void update_pv(Move* pv, Move move, const Move* childPv) {

    for (*pv++ = move; childPv && *childPv != Move::none();)
        *pv++ = *childPv++;
    *pv = Move::none();
}


// Updates stats at the end of search() when a bestMove is found
void update_all_stats(const Position& pos,
                      Stack*          ss,
                      Search::Worker& workerThread,
                      Move            bestMove,
                      Value           bestValue,
                      Value           beta,
                      Square          prevSq,
                      Move*           quietsSearched,
                      int             quietCount,
                      Move*           capturesSearched,
                      int             captureCount,
                      Depth           depth) {

    CapturePieceToHistory& captureHistory = workerThread.captureHistory;
    Piece                  moved_piece    = pos.moved_piece(bestMove);
    PieceType              captured;

    int quietMoveBonus = stat_bonus(depth + 1);
    int quietMoveMalus = stat_malus(depth);

    if (!pos.capture_stage(bestMove))
    {
        int bestMoveBonus = bestValue > beta + 165 ? quietMoveBonus      // larger bonus
                                                   : stat_bonus(depth);  // smaller bonus

        update_quiet_stats(pos, ss, workerThread, bestMove, bestMoveBonus);

        // Decrease stats for all non-best quiet moves
        for (int i = 0; i < quietCount; ++i)
            update_quiet_histories(pos, ss, workerThread, quietsSearched[i], -quietMoveMalus);
    }
    else
    {
        // Increase stats for the best move in case it was a capture move
        captured = type_of(pos.piece_on(bestMove.to_sq()));
        captureHistory[moved_piece][bestMove.to_sq()][captured] << quietMoveBonus;
    }

    // Extra penalty for a quiet early move that was not a TT move or
    // main killer move in previous ply when it gets refuted.
    if (prevSq != SQ_NONE
        && ((ss - 1)->moveCount == 1 + (ss - 1)->ttHit
            || ((ss - 1)->currentMove == (ss - 1)->killers[0]))
        && !pos.captured_piece())
        update_continuation_histories(ss - 1, pos.piece_on(prevSq), prevSq, -quietMoveMalus);

    // Decrease stats for all non-best capture moves
    for (int i = 0; i < captureCount; ++i)
    {
        moved_piece = pos.moved_piece(capturesSearched[i]);
        captured    = type_of(pos.piece_on(capturesSearched[i].to_sq()));
        captureHistory[moved_piece][capturesSearched[i].to_sq()][captured] << -quietMoveMalus;
    }
}


// Updates histories of the move pairs formed
// by moves at ply -1, -2, -3, -4, and -6 with current move.
void update_continuation_histories(Stack* ss, Piece pc, Square to, int bonus) {

    for (int i : {1, 2, 3, 4, 6})
    {
        // Only update the first 2 continuation histories if we are in check
        if (ss->inCheck && i > 2)
            break;
        if (((ss - i)->currentMove).is_ok())
            (*(ss - i)->continuationHistory)[pc][to] << bonus / (1 + 3 * (i == 3));
    }
}

// Updates move sorting heuristics
void update_refutations(const Position& pos, Stack* ss, Search::Worker& workerThread, Move move) {

    // Update killers
    if (ss->killers[0] != move)
    {
        ss->killers[1] = ss->killers[0];
        ss->killers[0] = move;
    }

    // Update countermove history
    if (((ss - 1)->currentMove).is_ok())
    {
        Square prevSq                                           = ((ss - 1)->currentMove).to_sq();
        workerThread.counterMoves[pos.piece_on(prevSq)][prevSq] = move;
    }
}

void update_quiet_histories(
  const Position& pos, Stack* ss, Search::Worker& workerThread, Move move, int bonus) {

    Color us = pos.side_to_move();
    workerThread.mainHistory[us][move.from_to()] << bonus;

    update_continuation_histories(ss, pos.moved_piece(move), move.to_sq(), bonus);

    int pIndex = pawn_structure_index(pos);
    workerThread.pawnHistory[pIndex][pos.moved_piece(move)][move.to_sq()] << bonus;
}

// Updates move sorting heuristics
void update_quiet_stats(
  const Position& pos, Stack* ss, Search::Worker& workerThread, Move move, int bonus) {

    update_refutations(pos, ss, workerThread, move);
    update_quiet_histories(pos, ss, workerThread, move, bonus);
}

}

// When playing with strength handicap, choose the best move among a set of RootMoves
// using a statistical rule dependent on 'level'. Idea by Heinz van Saanen.
Move Skill::pick_best(const RootMoves& rootMoves, size_t multiPV) {
    static PRNG rng(now());  // PRNG sequence should be non-deterministic

    // RootMoves are already sorted by score in descending order
    Value  topScore = rootMoves[0].score;
    int    delta    = std::min(topScore - rootMoves[multiPV - 1].score, int(PawnValue));
    int    maxScore = -VALUE_INFINITE;
    double weakness = 120 - 2 * level;

    // Choose best move. For each move score we add two terms, both dependent on
    // weakness. One is deterministic and bigger for weaker levels, and one is
    // random. Then we choose the move with the resulting highest score.
    for (size_t i = 0; i < multiPV; ++i)
    {
        // This is our magic formula
        int push = (weakness * int(topScore - rootMoves[i].score)
                    + delta * (rng.rand<unsigned>() % int(weakness)))
                 / 128;

        if (rootMoves[i].score + push >= maxScore)
        {
            maxScore = rootMoves[i].score + push;
            best     = rootMoves[i].pv[0];
        }
    }

    return best;
}


// Used to print debug info and, more importantly,
// to detect when we are out of available time and thus stop the search.
void SearchManager::check_time(Search::Worker& worker) {
    if (--callsCnt > 0)
        return;

    // When using nodes, ensure checking rate is not lower than 0.1% of nodes
    callsCnt = worker.limits.nodes ? std::min(512, int(worker.limits.nodes / 1024)) : 512;

    static TimePoint lastInfoTime = now();

    TimePoint elapsed = tm.elapsed([&worker]() { return worker.threads.nodes_searched(); });
    TimePoint tick    = worker.limits.startTime + elapsed;

    if (tick - lastInfoTime >= 1000)
    {
        lastInfoTime = tick;
        dbg_print();
    }

    // We should not stop pondering until told so by the GUI
    if (ponder)
        return;

    if (
      // Later we rely on the fact that we can at least use the mainthread previous
      // root-search score and PV in a multithreaded environment to prove mated-in scores.
      worker.completedDepth >= 1
      && ((worker.limits.use_time_management() && (elapsed > tm.maximum() || stopOnPonderhit))
          || (worker.limits.movetime && elapsed >= worker.limits.movetime)
          || (worker.limits.nodes && worker.threads.nodes_searched() >= worker.limits.nodes)))
        worker.threads.stop = worker.threads.abortedSearch = true;
}

void SearchManager::pv(const Search::Worker&     worker,
                       const ThreadPool&         threads,
                       const TranspositionTable& tt,
                       Depth                     depth) const {

    const auto  nodes     = threads.nodes_searched();
    const auto& rootMoves = worker.rootMoves;
    const auto& pos       = worker.rootPos;
    size_t      pvIdx     = worker.pvIdx;
    TimePoint   time      = tm.elapsed([nodes]() { return nodes; }) + 1;
    size_t      multiPV   = std::min(size_t(worker.options["MultiPV"]), rootMoves.size());
    uint64_t    tbHits    = threads.tb_hits() + (worker.tbConfig.rootInTB ? rootMoves.size() : 0);

    for (size_t i = 0; i < multiPV; ++i)
    {
        bool updated = rootMoves[i].score != -VALUE_INFINITE;

        if (depth == 1 && !updated && i > 0)
            continue;

        Depth d = updated ? depth : std::max(1, depth - 1);
        Value v = updated ? rootMoves[i].uciScore : rootMoves[i].previousScore;

        if (v == -VALUE_INFINITE)
            v = VALUE_ZERO;

        bool tb = worker.tbConfig.rootInTB && std::abs(v) <= VALUE_TB;
        v       = tb ? rootMoves[i].tbScore : v;

        std::string pv;
        for (Move m : rootMoves[i].pv)
            pv += UCIEngine::move(m, pos.is_chess960()) + " ";

        // remove last whitespace
        if (!pv.empty())
            pv.pop_back();

        auto wdl   = worker.options["UCI_ShowWDL"] ? UCIEngine::wdl(v, pos) : "";
        auto bound = rootMoves[i].scoreLowerbound
                     ? "lowerbound"
                     : (rootMoves[i].scoreUpperbound ? "upperbound" : "");

        InfoFull info;

        info.depth    = d;
        info.selDepth = rootMoves[i].selDepth;
        info.multiPV  = i + 1;
        info.score    = {v, pos};
        info.wdl      = wdl;

        if (i == pvIdx && !tb && updated)  // tablebase- and previous-scores are exact
            info.bound = bound;

        info.timeMs   = time;
        info.nodes    = nodes;
        info.nps      = nodes * 1000 / time;
        info.tbHits   = tbHits;
        info.pv       = pv;
        info.hashfull = tt.hashfull();

        updates.onUpdateFull(info);
    }
}

// Called in case we have no ponder move before exiting the search,
// for instance, in case we stop the search during a fail high at root.
// We try hard to have a ponder move to return to the GUI,
// otherwise in case of 'ponder on' we have nothing to think about.
bool RootMove::extract_ponder_from_tt(const TranspositionTable& tt, Position& pos) {

    StateInfo st;
    ASSERT_ALIGNED(&st, Eval::NNUE::CacheLineSize);

    bool ttHit;

    assert(pv.size() == 1);
    if (pv[0] == Move::none())
        return false;

    pos.do_move(pv[0], st);
    TTEntry* tte = tt.probe(pos.key(), ttHit);

    if (ttHit)
    {
        Move m = tte->move();  // Local copy to be SMP safe
        if (MoveList<LEGAL>(pos).contains(m))
            pv.push_back(m);
    }

    pos.undo_move(pv[0]);
    return pv.size() > 1;
}


}  // namespace Stockfish<|MERGE_RESOLUTION|>--- conflicted
+++ resolved
@@ -1051,15 +1051,6 @@
 
                 if (value < singularBeta)
                 {
-<<<<<<< HEAD
-                    int doubleMargin =        251 *  PvNode - 241 * !ttCapture;
-                    int tripleMargin = 493  - 234 * !PvNode - 248 * !ttCapture - 124 * (!ss->ttPv && ttCapture);
-                    int quadMargin   = 1007 - 354 * !PvNode - 300 * !ttCapture - 206 * !ss->ttPv;
-
-                    extension    = 1 + (value < singularBeta - doubleMargin)
-                                     + (value < singularBeta - tripleMargin)
-                                     + (value < singularBeta - quadMargin);
-=======
                     int doubleMargin = 251 * PvNode - 241 * !ttCapture;
                     int tripleMargin =
                       135 + 234 * PvNode - 248 * !ttCapture + 124 * (ss->ttPv || !ttCapture);
@@ -1068,7 +1059,6 @@
                     extension = 1 + (value < singularBeta - doubleMargin)
                               + (value < singularBeta - tripleMargin)
                               + (value < singularBeta - quadMargin);
->>>>>>> f1612612
 
                     depth += ((!PvNode) && (depth < 14));
                 }
@@ -1344,15 +1334,9 @@
     // Bonus for prior countermove that caused the fail low
     else if (!priorCapture && prevSq != SQ_NONE)
     {
-<<<<<<< HEAD
-        int bonus = (depth > 5) + (PvNode || cutNode) + ((ss - 1)->statScore < -14455)
-                  + ((ss - 1)->moveCount > 10)
-                  + (!ss->inCheck && bestValue <= ss->staticEval - 130);
-=======
         int bonus = (depth > 5) + (PvNode || cutNode) + ((ss - 1)->statScore < -14761)
                   + ((ss - 1)->moveCount > 11) + (!ss->inCheck && bestValue <= ss->staticEval - 142)
                   + (!(ss - 1)->inCheck && bestValue <= -(ss - 1)->staticEval - 77);
->>>>>>> f1612612
         update_continuation_histories(ss - 1, pos.piece_on(prevSq), prevSq,
                                       stat_bonus(depth) * bonus);
         thisThread->mainHistory[~us][((ss - 1)->currentMove).from_to()]
