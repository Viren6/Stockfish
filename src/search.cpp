--- conflicted
+++ resolved
@@ -1083,9 +1083,7 @@
 
                 if (value < singularBeta)
                 {
-<<<<<<< HEAD
-                    bool cond =
-                      !ttCapture || (!improving && !bool((ss - 1)->excludedMove) && !cutNode);
+                    bool cond = false;
 
                     bool CC = true;
                     if (CC)
@@ -1132,15 +1130,10 @@
                             cond = true;
                     }
 
-                    int doubleMargin = 251 * PvNode - 241 * cond;
-                    int tripleMargin = 135 + 234 * PvNode - 248 * cond + 124 * (ss->ttPv || cond);
-                    int quadMargin   = 447 + 354 * PvNode - 300 * cond + 206 * ss->ttPv;
-=======
                     int doubleMargin = 285 * PvNode - 228 * !ttCapture;
                     int tripleMargin =
                       121 + 238 * PvNode - 259 * !ttCapture + 117 * (ss->ttPv || !ttCapture);
                     int quadMargin = 471 + 343 * PvNode - 281 * !ttCapture + 217 * ss->ttPv;
->>>>>>> e608eab8
 
                     extension = 1 + (value < singularBeta - doubleMargin)
                               + (value < singularBeta - tripleMargin)
