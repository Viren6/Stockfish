--- conflicted
+++ resolved
@@ -1161,7 +1161,6 @@
               // If the eval of ttMove is less than value, we reduce it (negative extension) (~1 Elo)
               else if (ttValue <= value) {
                   extension = -1;
-<<<<<<< HEAD
                   r += ttValueValue;
               }
 
@@ -1170,8 +1169,6 @@
                   extension = -1;
                   r += ttValueAlpha;
               }
-=======
->>>>>>> 2667316f
           }
 
           // Check extensions (~1 Elo)
