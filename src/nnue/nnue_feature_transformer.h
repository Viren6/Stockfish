--- conflicted
+++ resolved
@@ -1,6 +1,6 @@
 /*
   Stockfish, a UCI chess playing engine derived from Glaurung 2.1
-  Copyright (C) 2004-2024 The Stockfish developers (see AUTHORS file)
+  Copyright (C) 2004-2021 The Stockfish developers (see AUTHORS file)
 
   Stockfish is free software: you can redistribute it and/or modify
   it under the terms of the GNU General Public License as published by
@@ -21,181 +21,8 @@
 #ifndef NNUE_FEATURE_TRANSFORMER_H_INCLUDED
 #define NNUE_FEATURE_TRANSFORMER_H_INCLUDED
 
-#include <algorithm>
-#include <cassert>
-#include <cstdint>
-#include <cstring>
-#include <iosfwd>
-#include <utility>
-
-#include "../position.h"
-#include "../types.h"
-#include "nnue_accumulator.h"
+#include "nnue_common.h"
 #include "nnue_architecture.h"
-<<<<<<< HEAD
-#include "nnue_common.h"
-
-namespace Stockfish::Eval::NNUE {
-
-using BiasType       = std::int16_t;
-using WeightType     = std::int16_t;
-using PSQTWeightType = std::int32_t;
-
-// If vector instructions are enabled, we update and refresh the
-// accumulator tile by tile such that each tile fits in the CPU's
-// vector registers.
-#define VECTOR
-
-static_assert(PSQTBuckets % 8 == 0,
-              "Per feature PSQT values cannot be processed at granularity lower than 8 at a time.");
-
-#ifdef USE_AVX512
-using vec_t      = __m512i;
-using psqt_vec_t = __m256i;
-    #define vec_load(a) _mm512_load_si512(a)
-    #define vec_store(a, b) _mm512_store_si512(a, b)
-    #define vec_add_16(a, b) _mm512_add_epi16(a, b)
-    #define vec_sub_16(a, b) _mm512_sub_epi16(a, b)
-    #define vec_mul_16(a, b) _mm512_mullo_epi16(a, b)
-    #define vec_zero() _mm512_setzero_epi32()
-    #define vec_set_16(a) _mm512_set1_epi16(a)
-    #define vec_max_16(a, b) _mm512_max_epi16(a, b)
-    #define vec_min_16(a, b) _mm512_min_epi16(a, b)
-    // Inverse permuted at load time
-    #define vec_msb_pack_16(a, b) \
-        _mm512_packs_epi16(_mm512_srli_epi16(a, 7), _mm512_srli_epi16(b, 7))
-    #define vec_load_psqt(a) _mm256_load_si256(a)
-    #define vec_store_psqt(a, b) _mm256_store_si256(a, b)
-    #define vec_add_psqt_32(a, b) _mm256_add_epi32(a, b)
-    #define vec_sub_psqt_32(a, b) _mm256_sub_epi32(a, b)
-    #define vec_zero_psqt() _mm256_setzero_si256()
-    #define NumRegistersSIMD 16
-    #define MaxChunkSize 64
-
-#elif USE_AVX2
-using vec_t      = __m256i;
-using psqt_vec_t = __m256i;
-    #define vec_load(a) _mm256_load_si256(a)
-    #define vec_store(a, b) _mm256_store_si256(a, b)
-    #define vec_add_16(a, b) _mm256_add_epi16(a, b)
-    #define vec_sub_16(a, b) _mm256_sub_epi16(a, b)
-    #define vec_mul_16(a, b) _mm256_mullo_epi16(a, b)
-    #define vec_zero() _mm256_setzero_si256()
-    #define vec_set_16(a) _mm256_set1_epi16(a)
-    #define vec_max_16(a, b) _mm256_max_epi16(a, b)
-    #define vec_min_16(a, b) _mm256_min_epi16(a, b)
-    // Inverse permuted at load time
-    #define vec_msb_pack_16(a, b) \
-        _mm256_packs_epi16(_mm256_srli_epi16(a, 7), _mm256_srli_epi16(b, 7))
-    #define vec_load_psqt(a) _mm256_load_si256(a)
-    #define vec_store_psqt(a, b) _mm256_store_si256(a, b)
-    #define vec_add_psqt_32(a, b) _mm256_add_epi32(a, b)
-    #define vec_sub_psqt_32(a, b) _mm256_sub_epi32(a, b)
-    #define vec_zero_psqt() _mm256_setzero_si256()
-    #define NumRegistersSIMD 16
-    #define MaxChunkSize 32
-
-#elif USE_SSE2
-using vec_t      = __m128i;
-using psqt_vec_t = __m128i;
-    #define vec_load(a) (*(a))
-    #define vec_store(a, b) *(a) = (b)
-    #define vec_add_16(a, b) _mm_add_epi16(a, b)
-    #define vec_sub_16(a, b) _mm_sub_epi16(a, b)
-    #define vec_mul_16(a, b) _mm_mullo_epi16(a, b)
-    #define vec_zero() _mm_setzero_si128()
-    #define vec_set_16(a) _mm_set1_epi16(a)
-    #define vec_max_16(a, b) _mm_max_epi16(a, b)
-    #define vec_min_16(a, b) _mm_min_epi16(a, b)
-    #define vec_msb_pack_16(a, b) _mm_packs_epi16(_mm_srli_epi16(a, 7), _mm_srli_epi16(b, 7))
-    #define vec_load_psqt(a) (*(a))
-    #define vec_store_psqt(a, b) *(a) = (b)
-    #define vec_add_psqt_32(a, b) _mm_add_epi32(a, b)
-    #define vec_sub_psqt_32(a, b) _mm_sub_epi32(a, b)
-    #define vec_zero_psqt() _mm_setzero_si128()
-    #define NumRegistersSIMD (Is64Bit ? 16 : 8)
-    #define MaxChunkSize 16
-
-#elif USE_NEON
-using vec_t      = int16x8_t;
-using psqt_vec_t = int32x4_t;
-    #define vec_load(a) (*(a))
-    #define vec_store(a, b) *(a) = (b)
-    #define vec_add_16(a, b) vaddq_s16(a, b)
-    #define vec_sub_16(a, b) vsubq_s16(a, b)
-    #define vec_mul_16(a, b) vmulq_s16(a, b)
-    #define vec_zero() \
-        vec_t { 0 }
-    #define vec_set_16(a) vdupq_n_s16(a)
-    #define vec_max_16(a, b) vmaxq_s16(a, b)
-    #define vec_min_16(a, b) vminq_s16(a, b)
-inline vec_t vec_msb_pack_16(vec_t a, vec_t b) {
-    const int8x8_t  shifta    = vshrn_n_s16(a, 7);
-    const int8x8_t  shiftb    = vshrn_n_s16(b, 7);
-    const int8x16_t compacted = vcombine_s8(shifta, shiftb);
-    return *reinterpret_cast<const vec_t*>(&compacted);
-}
-    #define vec_load_psqt(a) (*(a))
-    #define vec_store_psqt(a, b) *(a) = (b)
-    #define vec_add_psqt_32(a, b) vaddq_s32(a, b)
-    #define vec_sub_psqt_32(a, b) vsubq_s32(a, b)
-    #define vec_zero_psqt() \
-        psqt_vec_t { 0 }
-    #define NumRegistersSIMD 16
-    #define MaxChunkSize 16
-
-#else
-    #undef VECTOR
-
-#endif
-
-
-#ifdef VECTOR
-
-    // Compute optimal SIMD register count for feature transformer accumulation.
-
-    // We use __m* types as template arguments, which causes GCC to emit warnings
-    // about losing some attribute information. This is irrelevant to us as we
-    // only take their size, so the following pragma are harmless.
-    #if defined(__GNUC__)
-        #pragma GCC diagnostic push
-        #pragma GCC diagnostic ignored "-Wignored-attributes"
-    #endif
-
-template<typename SIMDRegisterType, typename LaneType, int NumLanes, int MaxRegisters>
-static constexpr int BestRegisterCount() {
-    #define RegisterSize sizeof(SIMDRegisterType)
-    #define LaneSize sizeof(LaneType)
-
-    static_assert(RegisterSize >= LaneSize);
-    static_assert(MaxRegisters <= NumRegistersSIMD);
-    static_assert(MaxRegisters > 0);
-    static_assert(NumRegistersSIMD > 0);
-    static_assert(RegisterSize % LaneSize == 0);
-    static_assert((NumLanes * LaneSize) % RegisterSize == 0);
-
-    const int ideal = (NumLanes * LaneSize) / RegisterSize;
-    if (ideal <= MaxRegisters)
-        return ideal;
-
-    // Look for the largest divisor of the ideal register count that is smaller than MaxRegisters
-    for (int divisor = MaxRegisters; divisor > 1; --divisor)
-        if (ideal % divisor == 0)
-            return divisor;
-
-    return 1;
-}
-    #if defined(__GNUC__)
-        #pragma GCC diagnostic pop
-    #endif
-#endif
-
-
-// Input feature converter
-template<IndexType                                 TransformedFeatureDimensions,
-         Accumulator<TransformedFeatureDimensions> StateInfo::*accPtr>
-class FeatureTransformer {
-=======
 #include "features/index_list.h"
 
 #include <cstring> // std::memset()
@@ -204,186 +31,40 @@
 
   // Input feature converter
   class FeatureTransformer {
->>>>>>> a3091467
 
    private:
     // Number of output dimensions for one side
-    static constexpr IndexType HalfDimensions = TransformedFeatureDimensions;
-
-<<<<<<< HEAD
-#ifdef VECTOR
-    static constexpr int NumRegs =
-      BestRegisterCount<vec_t, WeightType, TransformedFeatureDimensions, NumRegistersSIMD>();
-    static constexpr int NumPsqtRegs =
-      BestRegisterCount<psqt_vec_t, PSQTWeightType, PSQTBuckets, NumRegistersSIMD>();
-
-    static constexpr IndexType TileHeight     = NumRegs * sizeof(vec_t) / 2;
-    static constexpr IndexType PsqtTileHeight = NumPsqtRegs * sizeof(psqt_vec_t) / 4;
-    static_assert(HalfDimensions % TileHeight == 0, "TileHeight must divide HalfDimensions");
-    static_assert(PSQTBuckets % PsqtTileHeight == 0, "PsqtTileHeight must divide PSQTBuckets");
-#endif
-
-=======
->>>>>>> a3091467
+    static constexpr IndexType kHalfDimensions = kTransformedFeatureDimensions;
+
    public:
     // Output type
     using OutputType = TransformedFeatureType;
 
     // Number of input/output dimensions
-    static constexpr IndexType InputDimensions  = FeatureSet::Dimensions;
-    static constexpr IndexType OutputDimensions = HalfDimensions;
+    static constexpr IndexType kInputDimensions = RawFeatures::kDimensions;
+    static constexpr IndexType kOutputDimensions = kHalfDimensions * 2;
 
     // Size of forward propagation buffer
-    static constexpr std::size_t BufferSize = OutputDimensions * sizeof(OutputType);
+    static constexpr std::size_t kBufferSize =
+        kOutputDimensions * sizeof(OutputType);
 
     // Hash value embedded in the evaluation file
-    static constexpr std::uint32_t get_hash_value() {
-        return FeatureSet::HashValue ^ (OutputDimensions * 2);
-    }
-
-    static constexpr void order_packs([[maybe_unused]] uint64_t* v) {
-#if defined(USE_AVX512)  // _mm512_packs_epi16 ordering
-        uint64_t tmp0, tmp1;
-        tmp0 = v[2], tmp1 = v[3];
-        v[2] = v[8], v[3] = v[9];
-        v[8] = v[4], v[9] = v[5];
-        v[4] = tmp0, v[5] = tmp1;
-        tmp0 = v[6], tmp1 = v[7];
-        v[6] = v[10], v[7] = v[11];
-        v[10] = v[12], v[11] = v[13];
-        v[12] = tmp0, v[13] = tmp1;
-#elif defined(USE_AVX2)  // _mm256_packs_epi16 ordering
-        std::swap(v[2], v[4]);
-        std::swap(v[3], v[5]);
-#endif
-    }
-
-    static constexpr void inverse_order_packs([[maybe_unused]] uint64_t* v) {
-#if defined(USE_AVX512)  // Inverse _mm512_packs_epi16 ordering
-        uint64_t tmp0, tmp1;
-        tmp0 = v[2], tmp1 = v[3];
-        v[2] = v[4], v[3] = v[5];
-        v[4] = v[8], v[5] = v[9];
-        v[8] = tmp0, v[9] = tmp1;
-        tmp0 = v[6], tmp1 = v[7];
-        v[6] = v[12], v[7] = v[13];
-        v[12] = v[10], v[13] = v[11];
-        v[10] = tmp0, v[11] = tmp1;
-#elif defined(USE_AVX2)  // Inverse _mm256_packs_epi16 ordering
-        std::swap(v[2], v[4]);
-        std::swap(v[3], v[5]);
-#endif
-    }
-
-    void permute_weights([[maybe_unused]] void (*order_fn)(uint64_t*)) const {
-#if defined(USE_AVX2)
-    #if defined(USE_AVX512)
-        constexpr IndexType di = 16;
-    #else
-        constexpr IndexType di = 8;
-    #endif
-        uint64_t* b = reinterpret_cast<uint64_t*>(const_cast<BiasType*>(&biases[0]));
-        for (IndexType i = 0; i < HalfDimensions * sizeof(BiasType) / sizeof(uint64_t); i += di)
-            order_fn(&b[i]);
-
-        for (IndexType j = 0; j < InputDimensions; ++j)
-        {
-            uint64_t* w =
-              reinterpret_cast<uint64_t*>(const_cast<WeightType*>(&weights[j * HalfDimensions]));
-            for (IndexType i = 0; i < HalfDimensions * sizeof(WeightType) / sizeof(uint64_t);
-                 i += di)
-                order_fn(&w[i]);
-        }
-#endif
+    static constexpr std::uint32_t GetHashValue() {
+
+      return RawFeatures::kHashValue ^ kOutputDimensions;
     }
 
     // Read network parameters
-    bool read_parameters(std::istream& stream) {
-
-        read_leb_128<BiasType>(stream, biases, HalfDimensions);
-        read_leb_128<WeightType>(stream, weights, HalfDimensions * InputDimensions);
-        read_leb_128<PSQTWeightType>(stream, psqtWeights, PSQTBuckets * InputDimensions);
-
-        permute_weights(inverse_order_packs);
-        return !stream.fail();
-    }
-
-    // Write network parameters
-    bool write_parameters(std::ostream& stream) const {
-
-        permute_weights(order_packs);
-
-        write_leb_128<BiasType>(stream, biases, HalfDimensions);
-        write_leb_128<WeightType>(stream, weights, HalfDimensions * InputDimensions);
-        write_leb_128<PSQTWeightType>(stream, psqtWeights, PSQTBuckets * InputDimensions);
-
-        permute_weights(inverse_order_packs);
-        return !stream.fail();
+    bool ReadParameters(std::istream& stream) {
+
+      for (std::size_t i = 0; i < kHalfDimensions; ++i)
+        biases_[i] = read_little_endian<BiasType>(stream);
+      for (std::size_t i = 0; i < kHalfDimensions * kInputDimensions; ++i)
+        weights_[i] = read_little_endian<WeightType>(stream);
+      return !stream.fail();
     }
 
     // Convert input features
-<<<<<<< HEAD
-    std::int32_t
-    transform(const Position& pos, OutputType* output, int bucket, bool psqtOnly) const {
-        update_accumulator<WHITE>(pos, psqtOnly);
-        update_accumulator<BLACK>(pos, psqtOnly);
-
-        const Color perspectives[2]  = {pos.side_to_move(), ~pos.side_to_move()};
-        const auto& psqtAccumulation = (pos.state()->*accPtr).psqtAccumulation;
-        const auto  psqt =
-          (psqtAccumulation[perspectives[0]][bucket] - psqtAccumulation[perspectives[1]][bucket])
-          / 2;
-
-        if (psqtOnly)
-            return psqt;
-
-        const auto& accumulation = (pos.state()->*accPtr).accumulation;
-
-        for (IndexType p = 0; p < 2; ++p)
-        {
-            const IndexType offset = (HalfDimensions / 2) * p;
-
-#if defined(VECTOR)
-
-            constexpr IndexType OutputChunkSize = MaxChunkSize;
-            static_assert((HalfDimensions / 2) % OutputChunkSize == 0);
-            constexpr IndexType NumOutputChunks = HalfDimensions / 2 / OutputChunkSize;
-
-            const vec_t Zero = vec_zero();
-            const vec_t One  = vec_set_16(127);
-
-            const vec_t* in0 = reinterpret_cast<const vec_t*>(&(accumulation[perspectives[p]][0]));
-            const vec_t* in1 =
-              reinterpret_cast<const vec_t*>(&(accumulation[perspectives[p]][HalfDimensions / 2]));
-            vec_t* out = reinterpret_cast<vec_t*>(output + offset);
-
-            for (IndexType j = 0; j < NumOutputChunks; ++j)
-            {
-                const vec_t sum0a = vec_max_16(vec_min_16(in0[j * 2 + 0], One), Zero);
-                const vec_t sum0b = vec_max_16(vec_min_16(in0[j * 2 + 1], One), Zero);
-                const vec_t sum1a = vec_max_16(vec_min_16(in1[j * 2 + 0], One), Zero);
-                const vec_t sum1b = vec_max_16(vec_min_16(in1[j * 2 + 1], One), Zero);
-
-                const vec_t pa = vec_mul_16(sum0a, sum1a);
-                const vec_t pb = vec_mul_16(sum0b, sum1b);
-
-                out[j] = vec_msb_pack_16(pa, pb);
-            }
-
-#else
-
-            for (IndexType j = 0; j < HalfDimensions / 2; ++j)
-            {
-                BiasType sum0 = accumulation[static_cast<int>(perspectives[p])][j + 0];
-                BiasType sum1 =
-                  accumulation[static_cast<int>(perspectives[p])][j + HalfDimensions / 2];
-                sum0               = std::clamp<BiasType>(sum0, 0, 127);
-                sum1               = std::clamp<BiasType>(sum1, 0, 127);
-                output[offset + j] = static_cast<OutputType>(unsigned(sum0 * sum1) / 128);
-            }
-
-#endif
-=======
     void Transform(const Position& pos, OutputType* output) const {
 
       UpdateAccumulator(pos, WHITE);
@@ -427,301 +108,9 @@
           __m128 sum = reinterpret_cast<const __m128*>(accumulation[perspectives[p]][0])[j];
 
           out[j] = _mm_min_ps(_mm_max_ps(sum, kZero), kOne);
->>>>>>> a3091467
-        }
-
-<<<<<<< HEAD
-        return psqt;
-    }  // end of function transform()
-
-    void hint_common_access(const Position& pos, bool psqtOnly) const {
-        hint_common_access_for_perspective<WHITE>(pos, psqtOnly);
-        hint_common_access_for_perspective<BLACK>(pos, psqtOnly);
-    }
-
-   private:
-    template<Color Perspective>
-    [[nodiscard]] std::pair<StateInfo*, StateInfo*>
-    try_find_computed_accumulator(const Position& pos, bool psqtOnly) const {
-        // Look for a usable accumulator of an earlier position. We keep track
-        // of the estimated gain in terms of features to be added/subtracted.
-        StateInfo *st = pos.state(), *next = nullptr;
-        int        gain = FeatureSet::refresh_cost(pos);
-        while (st->previous
-               && (!(st->*accPtr).computedPSQT[Perspective]
-                   || (!psqtOnly && !(st->*accPtr).computed[Perspective])))
-        {
-            // This governs when a full feature refresh is needed and how many
-            // updates are better than just one full refresh.
-            if (FeatureSet::requires_refresh(st, Perspective)
-                || (gain -= FeatureSet::update_cost(st) + 1) < 0)
-                break;
-            next = st;
-            st   = st->previous;
-        }
-        return {st, next};
-    }
-
-    // NOTE: The parameter states_to_update is an array of position states, ending with nullptr.
-    //       All states must be sequential, that is states_to_update[i] must either be reachable
-    //       by repeatedly applying ->previous from states_to_update[i+1] or
-    //       states_to_update[i] == nullptr.
-    //       computed_st must be reachable by repeatedly applying ->previous on
-    //       states_to_update[0], if not nullptr.
-    template<Color Perspective, size_t N>
-    void update_accumulator_incremental(const Position& pos,
-                                        StateInfo*      computed_st,
-                                        StateInfo*      states_to_update[N],
-                                        bool            psqtOnly) const {
-        static_assert(N > 0);
-        assert(states_to_update[N - 1] == nullptr);
-
-#ifdef VECTOR
-        // Gcc-10.2 unnecessarily spills AVX2 registers if this array
-        // is defined in the VECTOR code below, once in each branch
-        vec_t      acc[NumRegs];
-        psqt_vec_t psqt[NumPsqtRegs];
-#endif
-
-        if (states_to_update[0] == nullptr)
-            return;
-
-        // Update incrementally going back through states_to_update.
-
-        // Gather all features to be updated.
-        const Square ksq = pos.square<KING>(Perspective);
-
-        // The size must be enough to contain the largest possible update.
-        // That might depend on the feature set and generally relies on the
-        // feature set's update cost calculation to be correct and never allow
-        // updates with more added/removed features than MaxActiveDimensions.
-        FeatureSet::IndexList removed[N - 1], added[N - 1];
-
-        {
-            int i =
-              N
-              - 2;  // Last potential state to update. Skip last element because it must be nullptr.
-            while (states_to_update[i] == nullptr)
-                --i;
-
-            StateInfo* st2 = states_to_update[i];
-
-            for (; i >= 0; --i)
-            {
-                (states_to_update[i]->*accPtr).computed[Perspective]     = !psqtOnly;
-                (states_to_update[i]->*accPtr).computedPSQT[Perspective] = true;
-
-                const StateInfo* end_state = i == 0 ? computed_st : states_to_update[i - 1];
-
-                for (; st2 != end_state; st2 = st2->previous)
-                    FeatureSet::append_changed_indices<Perspective>(ksq, st2->dirtyPiece,
-                                                                    removed[i], added[i]);
-            }
-        }
-
-        StateInfo* st = computed_st;
-
-        // Now update the accumulators listed in states_to_update[], where the last element is a sentinel.
-#ifdef VECTOR
-
-        if (states_to_update[1] == nullptr && (removed[0].size() == 1 || removed[0].size() == 2)
-            && added[0].size() == 1)
-        {
-            assert(states_to_update[0]);
-
-            if (!psqtOnly)
-            {
-                auto accIn =
-                  reinterpret_cast<const vec_t*>(&(st->*accPtr).accumulation[Perspective][0]);
-                auto accOut = reinterpret_cast<vec_t*>(
-                  &(states_to_update[0]->*accPtr).accumulation[Perspective][0]);
-
-                const IndexType offsetR0 = HalfDimensions * removed[0][0];
-                auto            columnR0 = reinterpret_cast<const vec_t*>(&weights[offsetR0]);
-                const IndexType offsetA  = HalfDimensions * added[0][0];
-                auto            columnA  = reinterpret_cast<const vec_t*>(&weights[offsetA]);
-
-                if (removed[0].size() == 1)
-                {
-                    for (IndexType k = 0; k < HalfDimensions * sizeof(std::int16_t) / sizeof(vec_t);
-                         ++k)
-                        accOut[k] = vec_add_16(vec_sub_16(accIn[k], columnR0[k]), columnA[k]);
-                }
-                else
-                {
-                    const IndexType offsetR1 = HalfDimensions * removed[0][1];
-                    auto            columnR1 = reinterpret_cast<const vec_t*>(&weights[offsetR1]);
-
-                    for (IndexType k = 0; k < HalfDimensions * sizeof(std::int16_t) / sizeof(vec_t);
-                         ++k)
-                        accOut[k] = vec_sub_16(vec_add_16(accIn[k], columnA[k]),
-                                               vec_add_16(columnR0[k], columnR1[k]));
-                }
-            }
-
-            auto accPsqtIn =
-              reinterpret_cast<const psqt_vec_t*>(&(st->*accPtr).psqtAccumulation[Perspective][0]);
-            auto accPsqtOut = reinterpret_cast<psqt_vec_t*>(
-              &(states_to_update[0]->*accPtr).psqtAccumulation[Perspective][0]);
-
-            const IndexType offsetPsqtR0 = PSQTBuckets * removed[0][0];
-            auto columnPsqtR0 = reinterpret_cast<const psqt_vec_t*>(&psqtWeights[offsetPsqtR0]);
-            const IndexType offsetPsqtA = PSQTBuckets * added[0][0];
-            auto columnPsqtA = reinterpret_cast<const psqt_vec_t*>(&psqtWeights[offsetPsqtA]);
-
-            if (removed[0].size() == 1)
-            {
-                for (std::size_t k = 0; k < PSQTBuckets * sizeof(std::int32_t) / sizeof(psqt_vec_t);
-                     ++k)
-                    accPsqtOut[k] = vec_add_psqt_32(vec_sub_psqt_32(accPsqtIn[k], columnPsqtR0[k]),
-                                                    columnPsqtA[k]);
-            }
-            else
-            {
-                const IndexType offsetPsqtR1 = PSQTBuckets * removed[0][1];
-                auto columnPsqtR1 = reinterpret_cast<const psqt_vec_t*>(&psqtWeights[offsetPsqtR1]);
-
-                for (std::size_t k = 0; k < PSQTBuckets * sizeof(std::int32_t) / sizeof(psqt_vec_t);
-                     ++k)
-                    accPsqtOut[k] =
-                      vec_sub_psqt_32(vec_add_psqt_32(accPsqtIn[k], columnPsqtA[k]),
-                                      vec_add_psqt_32(columnPsqtR0[k], columnPsqtR1[k]));
-            }
-        }
-        else
-        {
-            if (!psqtOnly)
-                for (IndexType j = 0; j < HalfDimensions / TileHeight; ++j)
-                {
-                    // Load accumulator
-                    auto accTileIn = reinterpret_cast<const vec_t*>(
-                      &(st->*accPtr).accumulation[Perspective][j * TileHeight]);
-                    for (IndexType k = 0; k < NumRegs; ++k)
-                        acc[k] = vec_load(&accTileIn[k]);
-
-                    for (IndexType i = 0; states_to_update[i]; ++i)
-                    {
-                        // Difference calculation for the deactivated features
-                        for (const auto index : removed[i])
-                        {
-                            const IndexType offset = HalfDimensions * index + j * TileHeight;
-                            auto column = reinterpret_cast<const vec_t*>(&weights[offset]);
-                            for (IndexType k = 0; k < NumRegs; ++k)
-                                acc[k] = vec_sub_16(acc[k], column[k]);
-                        }
-
-                        // Difference calculation for the activated features
-                        for (const auto index : added[i])
-                        {
-                            const IndexType offset = HalfDimensions * index + j * TileHeight;
-                            auto column = reinterpret_cast<const vec_t*>(&weights[offset]);
-                            for (IndexType k = 0; k < NumRegs; ++k)
-                                acc[k] = vec_add_16(acc[k], column[k]);
-                        }
-
-                        // Store accumulator
-                        auto accTileOut =
-                          reinterpret_cast<vec_t*>(&(states_to_update[i]->*accPtr)
-                                                      .accumulation[Perspective][j * TileHeight]);
-                        for (IndexType k = 0; k < NumRegs; ++k)
-                            vec_store(&accTileOut[k], acc[k]);
-                    }
-                }
-
-            for (IndexType j = 0; j < PSQTBuckets / PsqtTileHeight; ++j)
-            {
-                // Load accumulator
-                auto accTilePsqtIn = reinterpret_cast<const psqt_vec_t*>(
-                  &(st->*accPtr).psqtAccumulation[Perspective][j * PsqtTileHeight]);
-                for (std::size_t k = 0; k < NumPsqtRegs; ++k)
-                    psqt[k] = vec_load_psqt(&accTilePsqtIn[k]);
-
-                for (IndexType i = 0; states_to_update[i]; ++i)
-                {
-                    // Difference calculation for the deactivated features
-                    for (const auto index : removed[i])
-                    {
-                        const IndexType offset = PSQTBuckets * index + j * PsqtTileHeight;
-                        auto columnPsqt = reinterpret_cast<const psqt_vec_t*>(&psqtWeights[offset]);
-                        for (std::size_t k = 0; k < NumPsqtRegs; ++k)
-                            psqt[k] = vec_sub_psqt_32(psqt[k], columnPsqt[k]);
-                    }
-
-                    // Difference calculation for the activated features
-                    for (const auto index : added[i])
-                    {
-                        const IndexType offset = PSQTBuckets * index + j * PsqtTileHeight;
-                        auto columnPsqt = reinterpret_cast<const psqt_vec_t*>(&psqtWeights[offset]);
-                        for (std::size_t k = 0; k < NumPsqtRegs; ++k)
-                            psqt[k] = vec_add_psqt_32(psqt[k], columnPsqt[k]);
-                    }
-
-                    // Store accumulator
-                    auto accTilePsqtOut = reinterpret_cast<psqt_vec_t*>(
-                      &(states_to_update[i]->*accPtr)
-                         .psqtAccumulation[Perspective][j * PsqtTileHeight]);
-                    for (std::size_t k = 0; k < NumPsqtRegs; ++k)
-                        vec_store_psqt(&accTilePsqtOut[k], psqt[k]);
-                }
-            }
-        }
-#else
-        for (IndexType i = 0; states_to_update[i]; ++i)
-        {
-            if (!psqtOnly)
-                std::memcpy((states_to_update[i]->*accPtr).accumulation[Perspective],
-                            (st->*accPtr).accumulation[Perspective],
-                            HalfDimensions * sizeof(BiasType));
-
-            for (std::size_t k = 0; k < PSQTBuckets; ++k)
-                (states_to_update[i]->*accPtr).psqtAccumulation[Perspective][k] =
-                  (st->*accPtr).psqtAccumulation[Perspective][k];
-
-            st = states_to_update[i];
-
-            // Difference calculation for the deactivated features
-            for (const auto index : removed[i])
-            {
-                if (!psqtOnly)
-                {
-                    const IndexType offset = HalfDimensions * index;
-                    for (IndexType j = 0; j < HalfDimensions; ++j)
-                        (st->*accPtr).accumulation[Perspective][j] -= weights[offset + j];
-                }
-
-                for (std::size_t k = 0; k < PSQTBuckets; ++k)
-                    (st->*accPtr).psqtAccumulation[Perspective][k] -=
-                      psqtWeights[index * PSQTBuckets + k];
-            }
-
-            // Difference calculation for the activated features
-            for (const auto index : added[i])
-            {
-                if (!psqtOnly)
-                {
-                    const IndexType offset = HalfDimensions * index;
-                    for (IndexType j = 0; j < HalfDimensions; ++j)
-                        (st->*accPtr).accumulation[Perspective][j] += weights[offset + j];
-                }
-
-                for (std::size_t k = 0; k < PSQTBuckets; ++k)
-                    (st->*accPtr).psqtAccumulation[Perspective][k] +=
-                      psqtWeights[index * PSQTBuckets + k];
-            }
-        }
-#endif
-    }
-
-    template<Color Perspective>
-    void update_accumulator_refresh(const Position& pos, bool psqtOnly) const {
-#ifdef VECTOR
-        // Gcc-10.2 unnecessarily spills AVX2 registers if this array
-        // is defined in the VECTOR code below, once in each branch
-        vec_t      acc[NumRegs];
-        psqt_vec_t psqt[NumPsqtRegs];
-#endif
-
-=======
+        }
+  #endif
+
       }
     }
 
@@ -802,183 +191,33 @@
       }
       else
       {
->>>>>>> a3091467
         // Refresh the accumulator
-        // Could be extracted to a separate function because it's done in 2 places,
-        // but it's unclear if compilers would correctly handle register allocation.
-        auto& accumulator                     = pos.state()->*accPtr;
-        accumulator.computed[Perspective]     = !psqtOnly;
-        accumulator.computedPSQT[Perspective] = true;
-        FeatureSet::IndexList active;
-        FeatureSet::append_active_indices<Perspective>(pos, active);
-
-#ifdef VECTOR
-        if (!psqtOnly)
-            for (IndexType j = 0; j < HalfDimensions / TileHeight; ++j)
-            {
-                auto biasesTile = reinterpret_cast<const vec_t*>(&biases[j * TileHeight]);
-                for (IndexType k = 0; k < NumRegs; ++k)
-                    acc[k] = biasesTile[k];
-
-                int i = 0;
-                for (; i < int(active.size()) - 1; i += 2)
-                {
-                    IndexType       index0  = active[i];
-                    IndexType       index1  = active[i + 1];
-                    const IndexType offset0 = HalfDimensions * index0 + j * TileHeight;
-                    const IndexType offset1 = HalfDimensions * index1 + j * TileHeight;
-                    auto            column0 = reinterpret_cast<const vec_t*>(&weights[offset0]);
-                    auto            column1 = reinterpret_cast<const vec_t*>(&weights[offset1]);
-
-                    for (unsigned k = 0; k < NumRegs; ++k)
-                        acc[k] = vec_add_16(acc[k], vec_add_16(column0[k], column1[k]));
-                }
-                for (; i < int(active.size()); ++i)
-                {
-                    IndexType       index  = active[i];
-                    const IndexType offset = HalfDimensions * index + j * TileHeight;
-                    auto            column = reinterpret_cast<const vec_t*>(&weights[offset]);
-
-                    for (unsigned k = 0; k < NumRegs; ++k)
-                        acc[k] = vec_add_16(acc[k], column[k]);
-                }
-
-                auto accTile =
-                  reinterpret_cast<vec_t*>(&accumulator.accumulation[Perspective][j * TileHeight]);
-                for (unsigned k = 0; k < NumRegs; k++)
-                    vec_store(&accTile[k], acc[k]);
-            }
-
-<<<<<<< HEAD
-        for (IndexType j = 0; j < PSQTBuckets / PsqtTileHeight; ++j)
-        {
-            for (std::size_t k = 0; k < NumPsqtRegs; ++k)
-                psqt[k] = vec_zero_psqt();
-
-            int i = 0;
-            for (; i < int(active.size()) - 1; i += 2)
-            {
-                IndexType       index0  = active[i];
-                IndexType       index1  = active[i + 1];
-                const IndexType offset0 = PSQTBuckets * index0 + j * PsqtTileHeight;
-                const IndexType offset1 = PSQTBuckets * index1 + j * PsqtTileHeight;
-                auto columnPsqt0 = reinterpret_cast<const psqt_vec_t*>(&psqtWeights[offset0]);
-                auto columnPsqt1 = reinterpret_cast<const psqt_vec_t*>(&psqtWeights[offset1]);
-
-                for (std::size_t k = 0; k < NumPsqtRegs; ++k)
-                    psqt[k] =
-                      vec_add_psqt_32(psqt[k], vec_add_psqt_32(columnPsqt0[k], columnPsqt1[k]));
-            }
-            for (; i < int(active.size()); ++i)
-            {
-                IndexType       index  = active[i];
-                const IndexType offset = PSQTBuckets * index + j * PsqtTileHeight;
-                auto columnPsqt        = reinterpret_cast<const psqt_vec_t*>(&psqtWeights[offset]);
-
-                for (std::size_t k = 0; k < NumPsqtRegs; ++k)
-                    psqt[k] = vec_add_psqt_32(psqt[k], columnPsqt[k]);
-            }
-
-            auto accTilePsqt = reinterpret_cast<psqt_vec_t*>(
-              &accumulator.psqtAccumulation[Perspective][j * PsqtTileHeight]);
-            for (std::size_t k = 0; k < NumPsqtRegs; ++k)
-                vec_store_psqt(&accTilePsqt[k], psqt[k]);
-        }
-
-#else
-        if (!psqtOnly)
-            std::memcpy(accumulator.accumulation[Perspective], biases,
-                        HalfDimensions * sizeof(BiasType));
-
-        for (std::size_t k = 0; k < PSQTBuckets; ++k)
-            accumulator.psqtAccumulation[Perspective][k] = 0;
-=======
+        auto& accumulator = pos.state()->accumulator;
+        accumulator.state[c] = COMPUTED;
+        Features::IndexList active;
+        Features::HalfKP<Features::Side::kFriend>::AppendActiveIndices(pos, c, &active);
+
         std::memcpy(accumulator.accumulation[c][0], biases_,
             kHalfDimensions * sizeof(BiasType));
->>>>>>> a3091467
 
         for (const auto index : active)
         {
-            if (!psqtOnly)
-            {
-                const IndexType offset = HalfDimensions * index;
-                for (IndexType j = 0; j < HalfDimensions; ++j)
-                    accumulator.accumulation[Perspective][j] += weights[offset + j];
-            }
-
-            for (std::size_t k = 0; k < PSQTBuckets; ++k)
-                accumulator.psqtAccumulation[Perspective][k] +=
-                  psqtWeights[index * PSQTBuckets + k];
-        }
-<<<<<<< HEAD
-#endif
-    }
-
-    template<Color Perspective>
-    void hint_common_access_for_perspective(const Position& pos, bool psqtOnly) const {
-
-        // Works like update_accumulator, but performs less work.
-        // Updates ONLY the accumulator for pos.
-
-        // Look for a usable accumulator of an earlier position. We keep track
-        // of the estimated gain in terms of features to be added/subtracted.
-        // Fast early exit.
-        if ((pos.state()->*accPtr).computed[Perspective]
-            || (psqtOnly && (pos.state()->*accPtr).computedPSQT[Perspective]))
-            return;
-
-        auto [oldest_st, _] = try_find_computed_accumulator<Perspective>(pos, psqtOnly);
-
-        if ((oldest_st->*accPtr).computed[Perspective]
-            || (psqtOnly && (oldest_st->*accPtr).computedPSQT[Perspective]))
-        {
-            // Only update current position accumulator to minimize work.
-            StateInfo* states_to_update[2] = {pos.state(), nullptr};
-            update_accumulator_incremental<Perspective, 2>(pos, oldest_st, states_to_update,
-                                                           psqtOnly);
-        }
-        else
-            update_accumulator_refresh<Perspective>(pos, psqtOnly);
-    }
-
-    template<Color Perspective>
-    void update_accumulator(const Position& pos, bool psqtOnly) const {
-
-        auto [oldest_st, next] = try_find_computed_accumulator<Perspective>(pos, psqtOnly);
-
-        if ((oldest_st->*accPtr).computed[Perspective]
-            || (psqtOnly && (oldest_st->*accPtr).computedPSQT[Perspective]))
-        {
-            if (next == nullptr)
-                return;
-
-            // Now update the accumulators listed in states_to_update[], where the last element is a sentinel.
-            // Currently we update 2 accumulators.
-            //     1. for the current position
-            //     2. the next accumulator after the computed one
-            // The heuristic may change in the future.
-            StateInfo* states_to_update[3] = {next, next == pos.state() ? nullptr : pos.state(),
-                                              nullptr};
-
-            update_accumulator_incremental<Perspective, 3>(pos, oldest_st, states_to_update,
-                                                           psqtOnly);
-        }
-        else
-            update_accumulator_refresh<Perspective>(pos, psqtOnly);
-    }
-=======
+          const IndexType offset = kHalfDimensions * index;
+
+          for (IndexType j = 0; j < kHalfDimensions; ++j)
+            accumulator.accumulation[c][0][j] += weights_[offset + j];
+        }
       }
     }
 
     using BiasType = float;
     using WeightType = float;
->>>>>>> a3091467
-
-    alignas(CacheLineSize) BiasType biases[HalfDimensions];
-    alignas(CacheLineSize) WeightType weights[HalfDimensions * InputDimensions];
-    alignas(CacheLineSize) PSQTWeightType psqtWeights[InputDimensions * PSQTBuckets];
-};
-
-}  // namespace Stockfish::Eval::NNUE
-
-#endif  // #ifndef NNUE_FEATURE_TRANSFORMER_H_INCLUDED+
+    alignas(kCacheLineSize) BiasType biases_[kHalfDimensions];
+    alignas(kCacheLineSize)
+        WeightType weights_[kHalfDimensions * kInputDimensions];
+  };
+
+}  // namespace Eval::NNUE
+
+#endif // #ifndef NNUE_FEATURE_TRANSFORMER_H_INCLUDED