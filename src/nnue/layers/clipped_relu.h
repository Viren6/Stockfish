--- conflicted
+++ resolved
@@ -1,6 +1,6 @@
 /*
   Stockfish, a UCI chess playing engine derived from Glaurung 2.1
-  Copyright (C) 2004-2024 The Stockfish developers (see AUTHORS file)
+  Copyright (C) 2004-2021 The Stockfish developers (see AUTHORS file)
 
   Stockfish is free software: you can redistribute it and/or modify
   it under the terms of the GNU General Public License as published by
@@ -21,153 +21,45 @@
 #ifndef NNUE_LAYERS_CLIPPED_RELU_H_INCLUDED
 #define NNUE_LAYERS_CLIPPED_RELU_H_INCLUDED
 
-#include <algorithm>
-#include <cstdint>
-#include <iosfwd>
-
 #include "../nnue_common.h"
 
-namespace Stockfish::Eval::NNUE::Layers {
+namespace Eval::NNUE::Layers {
 
-// Clipped ReLU
-template<IndexType InDims>
-class ClippedReLU {
+  // Clipped ReLU
+  template <typename PreviousLayer>
+  class ClippedReLU {
    public:
     // Input/output type
-<<<<<<< HEAD
-    using InputType  = std::int32_t;
-    using OutputType = std::uint8_t;
-=======
     using InputType = typename PreviousLayer::OutputType;
     using OutputType = float;
     static_assert(std::is_same<InputType, float>::value, "");
->>>>>>> a3091467
 
     // Number of input/output dimensions
-    static constexpr IndexType InputDimensions  = InDims;
-    static constexpr IndexType OutputDimensions = InputDimensions;
-    static constexpr IndexType PaddedOutputDimensions =
-      ceil_to_multiple<IndexType>(OutputDimensions, 32);
+    static constexpr IndexType kInputDimensions =
+        PreviousLayer::kOutputDimensions;
+    static constexpr IndexType kOutputDimensions = kInputDimensions;
 
-    using OutputBuffer = OutputType[PaddedOutputDimensions];
+    // Size of forward propagation buffer used in this layer
+    static constexpr std::size_t kSelfBufferSize =
+        CeilToMultiple(kOutputDimensions * sizeof(OutputType), kCacheLineSize);
+
+    // Size of the forward propagation buffer used from the input layer to this layer
+    static constexpr std::size_t kBufferSize =
+        PreviousLayer::kBufferSize + kSelfBufferSize;
 
     // Hash value embedded in the evaluation file
-    static constexpr std::uint32_t get_hash_value(std::uint32_t prevHash) {
-        std::uint32_t hashValue = 0x538D24C7u;
-        hashValue += prevHash;
-        return hashValue;
+    static constexpr std::uint32_t GetHashValue() {
+      std::uint32_t hash_value = 0x538D24C7u;
+      hash_value += PreviousLayer::GetHashValue();
+      return hash_value;
     }
 
     // Read network parameters
-    bool read_parameters(std::istream&) { return true; }
-
-    // Write network parameters
-    bool write_parameters(std::ostream&) const { return true; }
+    bool ReadParameters(std::istream& stream) {
+      return previous_layer_.ReadParameters(stream);
+    }
 
     // Forward propagation
-<<<<<<< HEAD
-    void propagate(const InputType* input, OutputType* output) const {
-
-#if defined(USE_AVX2)
-        if constexpr (InputDimensions % SimdWidth == 0)
-        {
-            constexpr IndexType NumChunks = InputDimensions / SimdWidth;
-            const __m256i       Zero      = _mm256_setzero_si256();
-            const __m256i       Offsets   = _mm256_set_epi32(7, 3, 6, 2, 5, 1, 4, 0);
-            const auto          in        = reinterpret_cast<const __m256i*>(input);
-            const auto          out       = reinterpret_cast<__m256i*>(output);
-            for (IndexType i = 0; i < NumChunks; ++i)
-            {
-                const __m256i words0 =
-                  _mm256_srai_epi16(_mm256_packs_epi32(_mm256_load_si256(&in[i * 4 + 0]),
-                                                       _mm256_load_si256(&in[i * 4 + 1])),
-                                    WeightScaleBits);
-                const __m256i words1 =
-                  _mm256_srai_epi16(_mm256_packs_epi32(_mm256_load_si256(&in[i * 4 + 2]),
-                                                       _mm256_load_si256(&in[i * 4 + 3])),
-                                    WeightScaleBits);
-                _mm256_store_si256(
-                  &out[i], _mm256_permutevar8x32_epi32(
-                             _mm256_max_epi8(_mm256_packs_epi16(words0, words1), Zero), Offsets));
-            }
-        }
-        else
-        {
-            constexpr IndexType NumChunks = InputDimensions / (SimdWidth / 2);
-            const __m128i       Zero      = _mm_setzero_si128();
-            const auto          in        = reinterpret_cast<const __m128i*>(input);
-            const auto          out       = reinterpret_cast<__m128i*>(output);
-            for (IndexType i = 0; i < NumChunks; ++i)
-            {
-                const __m128i words0 = _mm_srai_epi16(
-                  _mm_packs_epi32(_mm_load_si128(&in[i * 4 + 0]), _mm_load_si128(&in[i * 4 + 1])),
-                  WeightScaleBits);
-                const __m128i words1 = _mm_srai_epi16(
-                  _mm_packs_epi32(_mm_load_si128(&in[i * 4 + 2]), _mm_load_si128(&in[i * 4 + 3])),
-                  WeightScaleBits);
-                const __m128i packedbytes = _mm_packs_epi16(words0, words1);
-                _mm_store_si128(&out[i], _mm_max_epi8(packedbytes, Zero));
-            }
-        }
-        constexpr IndexType Start = InputDimensions % SimdWidth == 0
-                                    ? InputDimensions / SimdWidth * SimdWidth
-                                    : InputDimensions / (SimdWidth / 2) * (SimdWidth / 2);
-
-#elif defined(USE_SSE2)
-        constexpr IndexType NumChunks = InputDimensions / SimdWidth;
-
-    #ifdef USE_SSE41
-        const __m128i Zero = _mm_setzero_si128();
-    #else
-        const __m128i k0x80s = _mm_set1_epi8(-128);
-    #endif
-
-        const auto in  = reinterpret_cast<const __m128i*>(input);
-        const auto out = reinterpret_cast<__m128i*>(output);
-        for (IndexType i = 0; i < NumChunks; ++i)
-        {
-            const __m128i words0 = _mm_srai_epi16(
-              _mm_packs_epi32(_mm_load_si128(&in[i * 4 + 0]), _mm_load_si128(&in[i * 4 + 1])),
-              WeightScaleBits);
-            const __m128i words1 = _mm_srai_epi16(
-              _mm_packs_epi32(_mm_load_si128(&in[i * 4 + 2]), _mm_load_si128(&in[i * 4 + 3])),
-              WeightScaleBits);
-            const __m128i packedbytes = _mm_packs_epi16(words0, words1);
-            _mm_store_si128(&out[i],
-
-    #ifdef USE_SSE41
-                            _mm_max_epi8(packedbytes, Zero)
-    #else
-                            _mm_subs_epi8(_mm_adds_epi8(packedbytes, k0x80s), k0x80s)
-    #endif
-
-            );
-        }
-        constexpr IndexType Start = NumChunks * SimdWidth;
-
-#elif defined(USE_NEON)
-        constexpr IndexType NumChunks = InputDimensions / (SimdWidth / 2);
-        const int8x8_t      Zero      = {0};
-        const auto          in        = reinterpret_cast<const int32x4_t*>(input);
-        const auto          out       = reinterpret_cast<int8x8_t*>(output);
-        for (IndexType i = 0; i < NumChunks; ++i)
-        {
-            int16x8_t  shifted;
-            const auto pack = reinterpret_cast<int16x4_t*>(&shifted);
-            pack[0]         = vqshrn_n_s32(in[i * 2 + 0], WeightScaleBits);
-            pack[1]         = vqshrn_n_s32(in[i * 2 + 1], WeightScaleBits);
-            out[i]          = vmax_s8(vqmovn_s16(shifted), Zero);
-        }
-        constexpr IndexType Start = NumChunks * (SimdWidth / 2);
-#else
-        constexpr IndexType Start = 0;
-#endif
-
-        for (IndexType i = Start; i < InputDimensions; ++i)
-        {
-            output[i] = static_cast<OutputType>(std::clamp(input[i] >> WeightScaleBits, 0, 127));
-        }
-=======
     const OutputType* Propagate(
         const TransformedFeatureType* transformed_features, char* buffer) const {
       const auto input = previous_layer_.Propagate(
@@ -201,10 +93,12 @@
   #endif
 
       return output;
->>>>>>> a3091467
     }
-};
 
-}  // namespace Stockfish::Eval::NNUE::Layers
+   private:
+    PreviousLayer previous_layer_;
+  };
 
-#endif  // NNUE_LAYERS_CLIPPED_RELU_H_INCLUDED+}  // namespace Eval::NNUE::Layers
+
+#endif // NNUE_LAYERS_CLIPPED_RELU_H_INCLUDED