/*
  Stockfish, a UCI chess playing engine derived from Glaurung 2.1
  Copyright (C) 2004-2024 The Stockfish developers (see AUTHORS file)

  Stockfish is free software: you can redistribute it and/or modify
  it under the terms of the GNU General Public License as published by
  the Free Software Foundation, either version 3 of the License, or
  (at your option) any later version.

  Stockfish is distributed in the hope that it will be useful,
  but WITHOUT ANY WARRANTY; without even the implied warranty of
  MERCHANTABILITY or FITNESS FOR A PARTICULAR PURPOSE.  See the
  GNU General Public License for more details.

  You should have received a copy of the GNU General Public License
  along with this program.  If not, see <http://www.gnu.org/licenses/>.
*/

// Input features and network structure used in NNUE evaluation function

#ifndef NNUE_ARCHITECTURE_H_INCLUDED
#define NNUE_ARCHITECTURE_H_INCLUDED

#include <cstdint>
#include <cstring>
#include <iosfwd>

#include "features/half_ka_v2_hm.h"
#include "layers/affine_transform.h"
#include "layers/affine_transform_sparse_input.h"
#include "layers/clipped_relu.h"
#include "layers/sqr_clipped_relu.h"
#include "nnue_common.h"

<<<<<<< HEAD
namespace Stockfish::Eval::NNUE {
=======
  static_assert(kTransformedFeatureDimensions % kMaxSimdWidth == 0, "");
  static_assert(Network::kOutputDimensions == 1, "");
  static_assert(std::is_same<Network::OutputType, float>::value, "");
>>>>>>> a3091467

// Input features used in evaluation function
using FeatureSet = Features::HalfKAv2_hm;

// Number of input feature dimensions after conversion
constexpr IndexType TransformedFeatureDimensionsBig = 3072;
constexpr int       L2Big                           = 15;
constexpr int       L3Big                           = 32;

constexpr IndexType TransformedFeatureDimensionsSmall = 128;
constexpr int       L2Small                           = 15;
constexpr int       L3Small                           = 32;

constexpr IndexType PSQTBuckets = 8;
constexpr IndexType LayerStacks = 8;

template<IndexType L1, int L2, int L3>
struct NetworkArchitecture {
    static constexpr IndexType TransformedFeatureDimensions = L1;
    static constexpr int       FC_0_OUTPUTS                 = L2;
    static constexpr int       FC_1_OUTPUTS                 = L3;

    Layers::AffineTransformSparseInput<TransformedFeatureDimensions, FC_0_OUTPUTS + 1> fc_0;
    Layers::SqrClippedReLU<FC_0_OUTPUTS + 1>                                           ac_sqr_0;
    Layers::ClippedReLU<FC_0_OUTPUTS + 1>                                              ac_0;
    Layers::AffineTransform<FC_0_OUTPUTS * 2, FC_1_OUTPUTS>                            fc_1;
    Layers::ClippedReLU<FC_1_OUTPUTS>                                                  ac_1;
    Layers::AffineTransform<FC_1_OUTPUTS, 1>                                           fc_2;

    // Hash value embedded in the evaluation file
    static constexpr std::uint32_t get_hash_value() {
        // input slice hash
        std::uint32_t hashValue = 0xEC42E90Du;
        hashValue ^= TransformedFeatureDimensions * 2;

        hashValue = decltype(fc_0)::get_hash_value(hashValue);
        hashValue = decltype(ac_0)::get_hash_value(hashValue);
        hashValue = decltype(fc_1)::get_hash_value(hashValue);
        hashValue = decltype(ac_1)::get_hash_value(hashValue);
        hashValue = decltype(fc_2)::get_hash_value(hashValue);

        return hashValue;
    }

    // Read network parameters
    bool read_parameters(std::istream& stream) {
        return fc_0.read_parameters(stream) && ac_0.read_parameters(stream)
            && fc_1.read_parameters(stream) && ac_1.read_parameters(stream)
            && fc_2.read_parameters(stream);
    }

    // Write network parameters
    bool write_parameters(std::ostream& stream) const {
        return fc_0.write_parameters(stream) && ac_0.write_parameters(stream)
            && fc_1.write_parameters(stream) && ac_1.write_parameters(stream)
            && fc_2.write_parameters(stream);
    }

    std::int32_t propagate(const TransformedFeatureType* transformedFeatures) {
        struct alignas(CacheLineSize) Buffer {
            alignas(CacheLineSize) typename decltype(fc_0)::OutputBuffer fc_0_out;
            alignas(CacheLineSize) typename decltype(ac_sqr_0)::OutputType
              ac_sqr_0_out[ceil_to_multiple<IndexType>(FC_0_OUTPUTS * 2, 32)];
            alignas(CacheLineSize) typename decltype(ac_0)::OutputBuffer ac_0_out;
            alignas(CacheLineSize) typename decltype(fc_1)::OutputBuffer fc_1_out;
            alignas(CacheLineSize) typename decltype(ac_1)::OutputBuffer ac_1_out;
            alignas(CacheLineSize) typename decltype(fc_2)::OutputBuffer fc_2_out;

            Buffer() { std::memset(this, 0, sizeof(*this)); }
        };

#if defined(__clang__) && (__APPLE__)
        // workaround for a bug reported with xcode 12
        static thread_local auto tlsBuffer = std::make_unique<Buffer>();
        // Access TLS only once, cache result.
        Buffer& buffer = *tlsBuffer;
#else
        alignas(CacheLineSize) static thread_local Buffer buffer;
#endif

        fc_0.propagate(transformedFeatures, buffer.fc_0_out);
        ac_sqr_0.propagate(buffer.fc_0_out, buffer.ac_sqr_0_out);
        ac_0.propagate(buffer.fc_0_out, buffer.ac_0_out);
        std::memcpy(buffer.ac_sqr_0_out + FC_0_OUTPUTS, buffer.ac_0_out,
                    FC_0_OUTPUTS * sizeof(typename decltype(ac_0)::OutputType));
        fc_1.propagate(buffer.ac_sqr_0_out, buffer.fc_1_out);
        ac_1.propagate(buffer.fc_1_out, buffer.ac_1_out);
        fc_2.propagate(buffer.ac_1_out, buffer.fc_2_out);

        // buffer.fc_0_out[FC_0_OUTPUTS] is such that 1.0 is equal to 127*(1<<WeightScaleBits) in
        // quantized form, but we want 1.0 to be equal to 600*OutputScale
        std::int32_t fwdOut =
          (buffer.fc_0_out[FC_0_OUTPUTS]) * (600 * OutputScale) / (127 * (1 << WeightScaleBits));
        std::int32_t outputValue = buffer.fc_2_out[0] + fwdOut;

        return outputValue;
    }
};

}  // namespace Stockfish::Eval::NNUE

#endif  // #ifndef NNUE_ARCHITECTURE_H_INCLUDED<|MERGE_RESOLUTION|>--- conflicted
+++ resolved
@@ -1,6 +1,6 @@
 /*
   Stockfish, a UCI chess playing engine derived from Glaurung 2.1
-  Copyright (C) 2004-2024 The Stockfish developers (see AUTHORS file)
+  Copyright (C) 2004-2021 The Stockfish developers (see AUTHORS file)
 
   Stockfish is free software: you can redistribute it and/or modify
   it under the terms of the GNU General Public License as published by
@@ -21,123 +21,18 @@
 #ifndef NNUE_ARCHITECTURE_H_INCLUDED
 #define NNUE_ARCHITECTURE_H_INCLUDED
 
-#include <cstdint>
-#include <cstring>
-#include <iosfwd>
+// Defines the network structure
+#include "architectures/halfkp_256x2-32-32.h"
 
-#include "features/half_ka_v2_hm.h"
-#include "layers/affine_transform.h"
-#include "layers/affine_transform_sparse_input.h"
-#include "layers/clipped_relu.h"
-#include "layers/sqr_clipped_relu.h"
-#include "nnue_common.h"
+namespace Eval::NNUE {
 
-<<<<<<< HEAD
-namespace Stockfish::Eval::NNUE {
-=======
   static_assert(kTransformedFeatureDimensions % kMaxSimdWidth == 0, "");
   static_assert(Network::kOutputDimensions == 1, "");
   static_assert(std::is_same<Network::OutputType, float>::value, "");
->>>>>>> a3091467
 
-// Input features used in evaluation function
-using FeatureSet = Features::HalfKAv2_hm;
+  // Trigger for full calculation instead of difference calculation
+  constexpr auto kRefreshTriggers = RawFeatures::kRefreshTriggers;
 
-// Number of input feature dimensions after conversion
-constexpr IndexType TransformedFeatureDimensionsBig = 3072;
-constexpr int       L2Big                           = 15;
-constexpr int       L3Big                           = 32;
+}  // namespace Eval::NNUE
 
-constexpr IndexType TransformedFeatureDimensionsSmall = 128;
-constexpr int       L2Small                           = 15;
-constexpr int       L3Small                           = 32;
-
-constexpr IndexType PSQTBuckets = 8;
-constexpr IndexType LayerStacks = 8;
-
-template<IndexType L1, int L2, int L3>
-struct NetworkArchitecture {
-    static constexpr IndexType TransformedFeatureDimensions = L1;
-    static constexpr int       FC_0_OUTPUTS                 = L2;
-    static constexpr int       FC_1_OUTPUTS                 = L3;
-
-    Layers::AffineTransformSparseInput<TransformedFeatureDimensions, FC_0_OUTPUTS + 1> fc_0;
-    Layers::SqrClippedReLU<FC_0_OUTPUTS + 1>                                           ac_sqr_0;
-    Layers::ClippedReLU<FC_0_OUTPUTS + 1>                                              ac_0;
-    Layers::AffineTransform<FC_0_OUTPUTS * 2, FC_1_OUTPUTS>                            fc_1;
-    Layers::ClippedReLU<FC_1_OUTPUTS>                                                  ac_1;
-    Layers::AffineTransform<FC_1_OUTPUTS, 1>                                           fc_2;
-
-    // Hash value embedded in the evaluation file
-    static constexpr std::uint32_t get_hash_value() {
-        // input slice hash
-        std::uint32_t hashValue = 0xEC42E90Du;
-        hashValue ^= TransformedFeatureDimensions * 2;
-
-        hashValue = decltype(fc_0)::get_hash_value(hashValue);
-        hashValue = decltype(ac_0)::get_hash_value(hashValue);
-        hashValue = decltype(fc_1)::get_hash_value(hashValue);
-        hashValue = decltype(ac_1)::get_hash_value(hashValue);
-        hashValue = decltype(fc_2)::get_hash_value(hashValue);
-
-        return hashValue;
-    }
-
-    // Read network parameters
-    bool read_parameters(std::istream& stream) {
-        return fc_0.read_parameters(stream) && ac_0.read_parameters(stream)
-            && fc_1.read_parameters(stream) && ac_1.read_parameters(stream)
-            && fc_2.read_parameters(stream);
-    }
-
-    // Write network parameters
-    bool write_parameters(std::ostream& stream) const {
-        return fc_0.write_parameters(stream) && ac_0.write_parameters(stream)
-            && fc_1.write_parameters(stream) && ac_1.write_parameters(stream)
-            && fc_2.write_parameters(stream);
-    }
-
-    std::int32_t propagate(const TransformedFeatureType* transformedFeatures) {
-        struct alignas(CacheLineSize) Buffer {
-            alignas(CacheLineSize) typename decltype(fc_0)::OutputBuffer fc_0_out;
-            alignas(CacheLineSize) typename decltype(ac_sqr_0)::OutputType
-              ac_sqr_0_out[ceil_to_multiple<IndexType>(FC_0_OUTPUTS * 2, 32)];
-            alignas(CacheLineSize) typename decltype(ac_0)::OutputBuffer ac_0_out;
-            alignas(CacheLineSize) typename decltype(fc_1)::OutputBuffer fc_1_out;
-            alignas(CacheLineSize) typename decltype(ac_1)::OutputBuffer ac_1_out;
-            alignas(CacheLineSize) typename decltype(fc_2)::OutputBuffer fc_2_out;
-
-            Buffer() { std::memset(this, 0, sizeof(*this)); }
-        };
-
-#if defined(__clang__) && (__APPLE__)
-        // workaround for a bug reported with xcode 12
-        static thread_local auto tlsBuffer = std::make_unique<Buffer>();
-        // Access TLS only once, cache result.
-        Buffer& buffer = *tlsBuffer;
-#else
-        alignas(CacheLineSize) static thread_local Buffer buffer;
-#endif
-
-        fc_0.propagate(transformedFeatures, buffer.fc_0_out);
-        ac_sqr_0.propagate(buffer.fc_0_out, buffer.ac_sqr_0_out);
-        ac_0.propagate(buffer.fc_0_out, buffer.ac_0_out);
-        std::memcpy(buffer.ac_sqr_0_out + FC_0_OUTPUTS, buffer.ac_0_out,
-                    FC_0_OUTPUTS * sizeof(typename decltype(ac_0)::OutputType));
-        fc_1.propagate(buffer.ac_sqr_0_out, buffer.fc_1_out);
-        ac_1.propagate(buffer.fc_1_out, buffer.ac_1_out);
-        fc_2.propagate(buffer.ac_1_out, buffer.fc_2_out);
-
-        // buffer.fc_0_out[FC_0_OUTPUTS] is such that 1.0 is equal to 127*(1<<WeightScaleBits) in
-        // quantized form, but we want 1.0 to be equal to 600*OutputScale
-        std::int32_t fwdOut =
-          (buffer.fc_0_out[FC_0_OUTPUTS]) * (600 * OutputScale) / (127 * (1 << WeightScaleBits));
-        std::int32_t outputValue = buffer.fc_2_out[0] + fwdOut;
-
-        return outputValue;
-    }
-};
-
-}  // namespace Stockfish::Eval::NNUE
-
-#endif  // #ifndef NNUE_ARCHITECTURE_H_INCLUDED+#endif // #ifndef NNUE_ARCHITECTURE_H_INCLUDED